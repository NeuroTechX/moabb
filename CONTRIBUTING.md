--- conflicted
+++ resolved
@@ -80,11 +80,6 @@
 
 ### Tools used
 
-<<<<<<< HEAD
-=======
-### Tools used
-
->>>>>>> 226f5d72
 MOABB uses [`pre-commit`](https://pre-commit.com/). It automatically runs variety of Code Quality
 instruments against the code you produced.
 
