[build-system]
requires = ["setuptools>=64", "wheel"]
build-backend = "setuptools.build_meta"

[tool.setuptools.dynamic]
version = {attr = "moabb.__version__"}

[project]
name = "moabb"
<<<<<<< HEAD
version = "1.4.0"
=======
dynamic = ["version"]
>>>>>>> 3fad81fe
description = "Mother of All BCI Benchmarks"
authors = [
    { name = "Alexandre Barachant" },
    { name = "Vinay Jayaram" },
]
maintainers = [
    { name = "Sylvain Chevallier", email = "sylvain.chevallier@universite-paris-saclay.fr" },
]
license = { text = "BSD-3-Clause" }
keywords = ["eeg", "datasets", "reproducibility", "bci", "benchmark"]
<<<<<<< HEAD
license = "BSD-3-Clause"

[tool.poetry.dependencies]
python = ">=3.10"
numpy = ">=2.0"
scipy = "^1.9.3"
mne = "^1.10.0"
pandas = ">=1.5.2"
h5py = "^3.10.0"
matplotlib = "^3.6.2"
seaborn = "^0.12.1"
pyriemann = "^0.9"
PyYAML = "^6.0"
pooch = "^1.6.0"
requests = "^2.28.1"
urllib3 = "^1.26.15"
tqdm = "^4.64.1"
coverage = "^7.0.1"
memory-profiler = "^0.61.0"
edflib-python = "^1.0.6"
edfio = "^0.4.2"
pytest = "^8.3.5"
mne-bids = ">=0.16"
scikit-learn = "<1.6"

# Optional dependencies for carbon emission
codecarbon = { version = "^2.1.4", optional = true }

# Optional dependencies for deep learning
optuna = { version = "^3.6.1", optional = true }
optuna-integration = { version = "^3.6.0", optional = true }
braindecode = { version = ">=0.8.1", optional = true }

# Optional dependencies for tests
pytest-cov = { version = ">=5.0.0", optional = true }
codecov = { version = ">=2.1.0", optional = true }
pytest_cases = { version = ">=3.0.0", optional = true }
pytest-xdist = { version = ">=3.6.1", optional = true }

# Optional dependencies for documentation
sphinx = { version = "^8.1.3", optional = true }
sphinx-gallery = { version = "^0.18.0", optional = true }
sphinx-bootstrap-theme = { version = "^0.8.1", optional = true }
pydata-sphinx-theme = { version = "^0.16.1", optional = true }
numpydoc = { version = "^1.8.0", optional = true }
myst-parser  = { version = "^4.0.1", optional = true }
sphinx-design = { version = "^0.6.1", optional = true }
sphinx-rtd-theme = { version = "^3.0.2", optional = true }
sphinx_copybutton = { version = "^0.5.2", optional = true }
sphinxcontrib-bibtex = { version = "^2.6.3", optional = true }
sphinx-favicon = { version = "^1.0.1", optional = true }
mne-features = { version = "^0.3", optional = true }
snowballstemmer = { version = "<3", optional = true }

[tool.poetry.extras]
carbonemission = ["codecarbon"]
deeplearning = ["braindecode"]
optuna = ["optuna", "optuna-integration"]
tests = ["pytest", "pytest-cov", "codecov", "pytest_cases", "pytest-xdist"]
docs = ["Sphinx", "sphinx-gallery", "sphinx-bootstrap-theme", "pydata-sphinx-theme", "numpydoc", "myst-parser", "sphinx-design", "sphinx-rtd-theme", "sphinx_copybutton", "sphinxcontrib-bibtex", "sphinx-favicon", "mne-features", "snowballstemmer"]
=======
classifiers = [
    "Development Status :: 4 - Beta",
    "Intended Audience :: Developers",
    "Intended Audience :: Science/Research",
    "Topic :: Scientific/Engineering :: Artificial Intelligence",
    "Topic :: Scientific/Engineering :: Medical Science Apps.",
    "Programming Language :: Python :: 3.10",
    "Programming Language :: Python :: 3.11",
    "Programming Language :: Python :: 3.12",
    "Programming Language :: Python :: 3.13",
]
readme = "README.md"
requires-python = ">=3.10"
dependencies = [
    "numpy>=2.0",
    "scipy>=1.9.3",
    "mne>=1.10.0",
    "pandas>=1.5.2",
    "h5py>=3.10.0",
    "matplotlib>=3.6.2",
    "seaborn>=0.12.1",
    "pyriemann>=0.9",
    "PyYAML>=6.0",
    "pooch>=1.6.0",
    "requests>=2.28.1",
    "urllib3>=1.26.15",
    "tqdm>=4.64.1",
    "coverage>=7.0.1",
    "memory-profiler>=0.61.0",
    "edflib-python>=1.0.6",
    "edfio>=0.4.2",
    "pytest>=8.3.5",
    "mne-bids>=0.16",
    "scikit-learn>=1.6",
]

[project.urls]
homepage = "https://moabb.neurotechx.com/docs/index.html"
repository = "https://github.com/NeuroTechX/moabb"
documentation = "https://moabb.neurotechx.com/docs/index.html"

[project.optional-dependencies]
carbonemission = ["codecarbon>=2.1.4"]
deeplearning = ["braindecode>=0.8.1"]
optuna = ["optuna>=3.6.1", "optuna-integration>=3.6.0"]
tests = [
    "pytest>=8.3.5",
    "pytest-cov>=5.0.0",
    "codecov>=2.1.0",
    "pytest_cases>=3.0.0",
    "pytest-xdist>=3.6.1",
]
docs = [
    "Sphinx>=8.1.3",
    "sphinx-gallery>=0.18.0",
    "sphinx-bootstrap-theme>=0.8.1",
    "pydata-sphinx-theme>=0.16.1",
    "numpydoc>=1.8.0",
    "myst-parser>=4.0.1",
    "sphinx-design>=0.6.1",
    "sphinx-rtd-theme>=3.0.2",
    "sphinx_copybutton>=0.5.2",
    "sphinxcontrib-bibtex>=2.6.3",
    "sphinx-favicon>=1.0.1",
    "mne-features>=0.3",
    "snowballstemmer>=3.0.1",
]
all = [
    "moabb[carbonemission]",
    "moabb[deeplearning]",
    "moabb[optuna]",
    "moabb[tests]",
    "moabb[docs]",
]
>>>>>>> 3fad81fe

[tool.setuptools]
py-modules = []

[tool.setuptools.packages.find]
where = ["."]
include = ["moabb*"]
exclude = []
namespaces = false

[tool.black]
line-length = 90
target-version = ["py311"]

[tool.isort]
src_paths = ["moabb"]
profile = "black"
line_length = 90
lines_after_imports = 2

[tool.pytest.ini_options]
minversion = "7.0"
addopts = "-ra -q"
python_files = [
    "test_*.py",
]<|MERGE_RESOLUTION|>--- conflicted
+++ resolved
@@ -7,11 +7,7 @@
 
 [project]
 name = "moabb"
-<<<<<<< HEAD
-version = "1.4.0"
-=======
 dynamic = ["version"]
->>>>>>> 3fad81fe
 description = "Mother of All BCI Benchmarks"
 authors = [
     { name = "Alexandre Barachant" },
@@ -22,68 +18,6 @@
 ]
 license = { text = "BSD-3-Clause" }
 keywords = ["eeg", "datasets", "reproducibility", "bci", "benchmark"]
-<<<<<<< HEAD
-license = "BSD-3-Clause"
-
-[tool.poetry.dependencies]
-python = ">=3.10"
-numpy = ">=2.0"
-scipy = "^1.9.3"
-mne = "^1.10.0"
-pandas = ">=1.5.2"
-h5py = "^3.10.0"
-matplotlib = "^3.6.2"
-seaborn = "^0.12.1"
-pyriemann = "^0.9"
-PyYAML = "^6.0"
-pooch = "^1.6.0"
-requests = "^2.28.1"
-urllib3 = "^1.26.15"
-tqdm = "^4.64.1"
-coverage = "^7.0.1"
-memory-profiler = "^0.61.0"
-edflib-python = "^1.0.6"
-edfio = "^0.4.2"
-pytest = "^8.3.5"
-mne-bids = ">=0.16"
-scikit-learn = "<1.6"
-
-# Optional dependencies for carbon emission
-codecarbon = { version = "^2.1.4", optional = true }
-
-# Optional dependencies for deep learning
-optuna = { version = "^3.6.1", optional = true }
-optuna-integration = { version = "^3.6.0", optional = true }
-braindecode = { version = ">=0.8.1", optional = true }
-
-# Optional dependencies for tests
-pytest-cov = { version = ">=5.0.0", optional = true }
-codecov = { version = ">=2.1.0", optional = true }
-pytest_cases = { version = ">=3.0.0", optional = true }
-pytest-xdist = { version = ">=3.6.1", optional = true }
-
-# Optional dependencies for documentation
-sphinx = { version = "^8.1.3", optional = true }
-sphinx-gallery = { version = "^0.18.0", optional = true }
-sphinx-bootstrap-theme = { version = "^0.8.1", optional = true }
-pydata-sphinx-theme = { version = "^0.16.1", optional = true }
-numpydoc = { version = "^1.8.0", optional = true }
-myst-parser  = { version = "^4.0.1", optional = true }
-sphinx-design = { version = "^0.6.1", optional = true }
-sphinx-rtd-theme = { version = "^3.0.2", optional = true }
-sphinx_copybutton = { version = "^0.5.2", optional = true }
-sphinxcontrib-bibtex = { version = "^2.6.3", optional = true }
-sphinx-favicon = { version = "^1.0.1", optional = true }
-mne-features = { version = "^0.3", optional = true }
-snowballstemmer = { version = "<3", optional = true }
-
-[tool.poetry.extras]
-carbonemission = ["codecarbon"]
-deeplearning = ["braindecode"]
-optuna = ["optuna", "optuna-integration"]
-tests = ["pytest", "pytest-cov", "codecov", "pytest_cases", "pytest-xdist"]
-docs = ["Sphinx", "sphinx-gallery", "sphinx-bootstrap-theme", "pydata-sphinx-theme", "numpydoc", "myst-parser", "sphinx-design", "sphinx-rtd-theme", "sphinx_copybutton", "sphinxcontrib-bibtex", "sphinx-favicon", "mne-features", "snowballstemmer"]
-=======
 classifiers = [
     "Development Status :: 4 - Beta",
     "Intended Audience :: Developers",
@@ -158,7 +92,6 @@
     "moabb[tests]",
     "moabb[docs]",
 ]
->>>>>>> 3fad81fe
 
 [tool.setuptools]
 py-modules = []
