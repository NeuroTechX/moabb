[tool.poetry]
name = "moabb"
version = "0.4.6"
description = "Mother of All BCI Benchmarks"
authors = ["Alexandre Barachant", "Vinay Jayaram"]
maintainers = ["Sylvain Chevallier <sylvain.chevallier@universite-paris-saclay.fr>"]
readme = "README.md"
repository = "https://github.com/NeuroTechX/moabb"
documentation = "https://neurotechx.github.io/moabb"
keywords = ["eeg", "datasets", "reproducibility", "bci", "benchmark"]
license = "BSD-3-Clause"

[tool.poetry.dependencies]
python = ">=3.8, <3.11"
numpy = "^1.24.1"
scipy = "^1.9.3"
mne = "^1.3.0"
pandas = "^1.5.2"
h5py = "^3.7.0"
scikit-learn = "^1.2.0"
matplotlib = "^3.6.2"
seaborn = "^0.12.1"
pyriemann = "^0.3"
PyYAML = "^6.0"
pooch = "^1.6.0"
requests = "^2.28.1"
tqdm = "^4.64.1"
coverage = "^7.0.1"

[tool.poetry.group.carbonemission]
optional = true

[tool.poetry.group.carbonemission.dependencies]
codecarbon = "^2.1.4" # for carbon emission

[tool.poetry.group.deeplearning]
optional = true

[tool.poetry.group.deeplearning.dependencies]
tensorflow = "^2.10"
keras = ">=1.11.0"
scikeras = "^0.10.0"
torch = "^1.13.1"
<<<<<<< HEAD
braindecode = "^0.7"
=======
libclang = "^15.0"
>>>>>>> c9c40430

[tool.poetry.group.docs]
optional = true

[tool.poetry.group.docs.dependencies]
Sphinx = "^6.0.0"
sphinx-gallery = "^0.11.1"
sphinx-bootstrap-theme = "^0.8.1"
numpydoc = "^1.5.0"
pre-commit = "^2.21.0"
m2r2 = "^0.3.3"
tdlda = {git = "https://github.com/jsosulski/tdlda.git", rev = "0.1.0"}


[build-system]
requires = ["poetry-core>=1.0.0"]
build-backend = "poetry.core.masonry.api"

[tool.black]
line-length = 90
target-version = ["py38"]

[tool.isort]
src_paths = ["moabb"]
profile = "black"
line_length = 90
lines_after_imports = 2<|MERGE_RESOLUTION|>--- conflicted
+++ resolved
@@ -41,11 +41,8 @@
 keras = ">=1.11.0"
 scikeras = "^0.10.0"
 torch = "^1.13.1"
-<<<<<<< HEAD
 braindecode = "^0.7"
-=======
 libclang = "^15.0"
->>>>>>> c9c40430
 
 [tool.poetry.group.docs]
 optional = true
