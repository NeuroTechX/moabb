--- conflicted
+++ resolved
@@ -81,11 +81,7 @@
     "sphinxcontrib-bibtex>=2.6.3",
     "sphinx-favicon>=1.0.1",
     "mne-features>=0.3",
-<<<<<<< HEAD
-    "snowballstemmer>3",
-=======
     "snowballstemmer>=3.0.1",
->>>>>>> 904e71bb
 ]
 all = [
     "moabb[carbonemission]",
