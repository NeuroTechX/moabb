[tool.poetry]
name = "moabb"
<<<<<<< HEAD
version = "1.1.1"
=======
version = "1.1.2"
>>>>>>> 631a0781
description = "Mother of All BCI Benchmarks"
authors = ["Alexandre Barachant", "Vinay Jayaram"]
maintainers = ["Sylvain Chevallier <sylvain.chevallier@universite-paris-saclay.fr>"]
readme = "README.md"
repository = "https://github.com/NeuroTechX/moabb"
documentation = "https://neurotechx.github.io/moabb"
keywords = ["eeg", "datasets", "reproducibility", "bci", "benchmark"]
license = "BSD-3-Clause"


[tool.poetry.dependencies]
python = ">=3.9,<3.13"
numpy = "^1.22"
scipy = "^1.9.3"
mne = "^1.7.0"
pandas = ">=1.5.2"
h5py = "^3.10.0"
matplotlib = "^3.6.2"
seaborn = "^0.12.1"
pyriemann = "^0.7"
PyYAML = "^6.0"
pooch = "^1.6.0"
requests = "^2.28.1"
urllib3 = "^1.26.15"
tqdm = "^4.64.1"
coverage = "^7.0.1"
memory-profiler = "^0.61.0"
edflib-python = "^1.0.6"
edfio = "^0.4.2"
pytest = "^7.4.0"
mne-bids = ">=0.14"
scikit-learn = "<1.6"



# Optional dependencies for carbon emission
codecarbon = { version = "^2.1.4", optional = true }

# Optional dependencies for deep learning
tensorflow = { version = ">=2.16", optional = true }
keras = { version = ">=3.2.0", optional = true }
scikeras =  { version = "^0.13.0", optional = true }
libclang = { version = "^15.0", optional = true }
<<<<<<< HEAD
docstring_inheritance = { version = "^2.2.0", optional = true}
optuna = { version = "^3.6.1", optional = true }
optuna-integration = { version = "^3.6.0", optional = true }

[tool.poetry.extras]
carbonemission = ["codecarbon"]
deeplearning = ["tensorflow", "keras", "scikeras", "braindecode", "docstring_inheritance", "torch", "libclang"]
optuna = ["optuna", "optuna-integration"]

[tool.poetry.group.docs]
optional = true


[tool.poetry.group.docs.dependencies]
Sphinx = "^5.3.0"
sphinx-gallery = "^0.11.1"
sphinx-bootstrap-theme = "^0.8.1"
pydata-sphinx-theme = "^0.13.2"
numpydoc = "^1.5.0"
pre-commit = "^2.21.0"
m2r2 = "^0.3.0"
tdlda = { git = "https://github.com/jsosulski/tdlda.git", rev = "0.1.0" }
sphinx-design = "^0.3.0"
sphinx-rtd-theme = "^1.2.0"
sphinx_copybutton = "^0.4.0"
sphinxcontrib-bibtex = "^2.2.0"
sphinx-favicon = "^1.0.1"

=======
optuna = { version = "^3.6.1", optional = true }
optuna-integration = { version = "^3.6.0", optional = true }
braindecode = {version = ">=0.8.1", optional = true}

# Optional dependencies for tests
pytest-cov = { version = ">=5.0.0", optional = true }
codecov = { version = ">=2.1.0", optional = true }
pytest_cases = { version = ">=3.0.0", optional = true }

# Optional dependencies for documentation
sphinx = { version = "^5.3.0", optional = true }
sphinx-gallery = { version = "^0.11.1", optional = true }
sphinx-bootstrap-theme = { version = "^0.8.1", optional = true }
pydata-sphinx-theme = { version = "^0.13.2", optional = true }
numpydoc = { version = "^1.5.0", optional = true }
m2r2 = { version = "^0.3.0", optional = true }
sphinx-design = { version = "^0.3.0", optional = true }
sphinx-rtd-theme = { version = "^1.2.0", optional = true }
sphinx_copybutton = { version = "^0.4.0", optional = true }
sphinxcontrib-bibtex = { version = "^2.2.0", optional = true }
sphinx-favicon = { version = "^1.0.1", optional = true }
tdlda = { git = "https://github.com/jsosulski/tdlda.git", rev = "0.1.0", optional = true}


[tool.poetry.extras]
carbonemission = ["codecarbon"]
deeplearning = ["tensorflow", "keras", "scikeras", "braindecode", "libclang"]
optuna = ["optuna", "optuna-integration"]
tests = ["pytest", "pytest-cov", "codecov", "pytest_cases"]
docs = ["Sphinx", "sphinx-gallery", "sphinx-bootstrap-theme", "pydata-sphinx-theme", "numpydoc", "m2r2", "tdlda", "sphinx-design", "sphinx-rtd-theme", "sphinx_copybutton", "sphinxcontrib-bibtex", "sphinx-favicon"]
external = ["tdlda"]
>>>>>>> 631a0781

[build-system]
requires = ["poetry-core>=1.0.0"]
build-backend = "poetry.core.masonry.api"

[tool.black]
line-length = 90
target-version = ["py38"]


[tool.isort]
src_paths = ["moabb"]
profile = "black"
line_length = 90
lines_after_imports = 2

# pyproject.toml
[tool.pytest.ini_options]
minversion = "7.0"
addopts = "-ra -q"
python_files = [
    "test_*.py",
]<|MERGE_RESOLUTION|>--- conflicted
+++ resolved
@@ -1,10 +1,6 @@
 [tool.poetry]
 name = "moabb"
-<<<<<<< HEAD
-version = "1.1.1"
-=======
 version = "1.1.2"
->>>>>>> 631a0781
 description = "Mother of All BCI Benchmarks"
 authors = ["Alexandre Barachant", "Vinay Jayaram"]
 maintainers = ["Sylvain Chevallier <sylvain.chevallier@universite-paris-saclay.fr>"]
@@ -39,7 +35,6 @@
 scikit-learn = "<1.6"
 
 
-
 # Optional dependencies for carbon emission
 codecarbon = { version = "^2.1.4", optional = true }
 
@@ -48,36 +43,6 @@
 keras = { version = ">=3.2.0", optional = true }
 scikeras =  { version = "^0.13.0", optional = true }
 libclang = { version = "^15.0", optional = true }
-<<<<<<< HEAD
-docstring_inheritance = { version = "^2.2.0", optional = true}
-optuna = { version = "^3.6.1", optional = true }
-optuna-integration = { version = "^3.6.0", optional = true }
-
-[tool.poetry.extras]
-carbonemission = ["codecarbon"]
-deeplearning = ["tensorflow", "keras", "scikeras", "braindecode", "docstring_inheritance", "torch", "libclang"]
-optuna = ["optuna", "optuna-integration"]
-
-[tool.poetry.group.docs]
-optional = true
-
-
-[tool.poetry.group.docs.dependencies]
-Sphinx = "^5.3.0"
-sphinx-gallery = "^0.11.1"
-sphinx-bootstrap-theme = "^0.8.1"
-pydata-sphinx-theme = "^0.13.2"
-numpydoc = "^1.5.0"
-pre-commit = "^2.21.0"
-m2r2 = "^0.3.0"
-tdlda = { git = "https://github.com/jsosulski/tdlda.git", rev = "0.1.0" }
-sphinx-design = "^0.3.0"
-sphinx-rtd-theme = "^1.2.0"
-sphinx_copybutton = "^0.4.0"
-sphinxcontrib-bibtex = "^2.2.0"
-sphinx-favicon = "^1.0.1"
-
-=======
 optuna = { version = "^3.6.1", optional = true }
 optuna-integration = { version = "^3.6.0", optional = true }
 braindecode = {version = ">=0.8.1", optional = true}
@@ -109,7 +74,6 @@
 tests = ["pytest", "pytest-cov", "codecov", "pytest_cases"]
 docs = ["Sphinx", "sphinx-gallery", "sphinx-bootstrap-theme", "pydata-sphinx-theme", "numpydoc", "m2r2", "tdlda", "sphinx-design", "sphinx-rtd-theme", "sphinx_copybutton", "sphinxcontrib-bibtex", "sphinx-favicon"]
 external = ["tdlda"]
->>>>>>> 631a0781
 
 [build-system]
 requires = ["poetry-core>=1.0.0"]
