--- conflicted
+++ resolved
@@ -62,30 +62,14 @@
 sphinx_copybutton = { version = "^0.5.2", optional = true }
 sphinxcontrib-bibtex = { version = "^2.6.3", optional = true }
 sphinx-favicon = { version = "^1.0.1", optional = true }
-tdlda = { git = "https://github.com/jsosulski/tdlda.git", optional = true }
+
 
 [tool.poetry.extras]
 carbonemission = ["codecarbon"]
 deeplearning = ["tensorflow", "keras", "scikeras", "braindecode", "libclang"]
 optuna = ["optuna", "optuna-integration"]
 tests = ["pytest", "pytest-cov", "codecov", "pytest_cases"]
-<<<<<<< HEAD
 docs = ["Sphinx", "sphinx-gallery", "sphinx-bootstrap-theme", "pydata-sphinx-theme", "numpydoc", "myst-parser", "tdlda", "sphinx-design", "sphinx-rtd-theme", "sphinx_copybutton", "sphinxcontrib-bibtex", "sphinx-favicon"]
-=======
-docs = [
-  "sphinx",
-  "sphinx-gallery",
-  "sphinx-bootstrap-theme",
-  "pydata-sphinx-theme",
-  "numpydoc",
-  "m2r2",
-  "sphinx-design",
-  "sphinx-rtd-theme",
-  "sphinx_copybutton",
-  "sphinxcontrib-bibtex",
-  "sphinx-favicon"
-]
->>>>>>> 226f5d72
 
 [build-system]
 requires = ["poetry-core>=1.0.0"]
