[tool.poetry]
name = "moabb"
version = "1.2.0"
description = "Mother of All BCI Benchmarks"
authors = ["Alexandre Barachant", "Vinay Jayaram"]
maintainers = ["Sylvain Chevallier <sylvain.chevallier@universite-paris-saclay.fr>"]
readme = "README.md"
repository = "https://github.com/NeuroTechX/moabb"
documentation = "https://neurotechx.github.io/moabb"
keywords = ["eeg", "datasets", "reproducibility", "bci", "benchmark"]
license = "BSD-3-Clause"

[tool.poetry.dependencies]
python = ">=3.9,<3.13"
numpy = "^1.22"
scipy = "^1.9.3"
mne = "^1.7.0"
pandas = ">=1.5.2"
h5py = "^3.10.0"
matplotlib = "^3.6.2"
seaborn = "^0.12.1"
pyriemann = "^0.7"
PyYAML = "^6.0"
pooch = "^1.6.0"
requests = "^2.28.1"
urllib3 = "^1.26.15"
tqdm = "^4.64.1"
coverage = "^7.0.1"
memory-profiler = "^0.61.0"
edflib-python = "^1.0.6"
edfio = "^0.4.2"
pytest = "^7.4.0"
mne-bids = ">=0.14"
scikit-learn = "<1.6"

# Optional dependencies for carbon emission
codecarbon = { version = "^2.1.4", optional = true }

# Optional dependencies for deep learning
tensorflow = { version = ">=2.16", optional = true }
keras = { version = ">=3.2.0", optional = true }
scikeras = { version = "^0.13.0", optional = true }
libclang = { version = "^15.0", optional = true }
optuna = { version = "^3.6.1", optional = true }
optuna-integration = { version = "^3.6.0", optional = true }
braindecode = { version = ">=0.8.1", optional = true }

# Optional dependencies for tests
pytest-cov = { version = ">=5.0.0", optional = true }
codecov = { version = ">=2.1.0", optional = true }
pytest_cases = { version = ">=3.0.0", optional = true }

# Optional dependencies for documentation
sphinx = { version = "^8.1.3", optional = true }
sphinx-gallery = { version = "^0.18.0", optional = true }
sphinx-bootstrap-theme = { version = "^0.8.1", optional = true }
pydata-sphinx-theme = { version = "^0.16.1", optional = true }
numpydoc = { version = "^1.8.0", optional = true }
myst-parser  = { version = "^4.0.1", optional = true }
sphinx-design = { version = "^0.6.1", optional = true }
sphinx-rtd-theme = { version = "^3.0.2", optional = true }
sphinx_copybutton = { version = "^0.5.2", optional = true }
sphinxcontrib-bibtex = { version = "^2.6.3", optional = true }
sphinx-favicon = { version = "^1.0.1", optional = true }
<<<<<<< HEAD
toeplitz = { version = "^0.3.2", optional = true }
toeplitzlda = { version = "^0.2.6", optional = true }
=======

>>>>>>> ae5c715c

[tool.poetry.extras]
carbonemission = ["codecarbon"]
deeplearning = ["tensorflow", "keras", "scikeras", "braindecode", "libclang"]
optuna = ["optuna", "optuna-integration"]
tests = ["pytest", "pytest-cov", "codecov", "pytest_cases"]
<<<<<<< HEAD
docs = [
  "sphinx",
  "sphinx-gallery",
  "sphinx-bootstrap-theme",
  "pydata-sphinx-theme",
  "numpydoc",
  "m2r2",
  "sphinx-design",
  "sphinx-rtd-theme",
  "sphinx_copybutton",
  "sphinxcontrib-bibtex",
  "sphinx-favicon",
  "toeplitz",
  "toeplitzlda",
]
=======
docs = ["Sphinx", "sphinx-gallery", "sphinx-bootstrap-theme", "pydata-sphinx-theme", "numpydoc", "myst-parser", "tdlda", "sphinx-design", "sphinx-rtd-theme", "sphinx_copybutton", "sphinxcontrib-bibtex", "sphinx-favicon"]
>>>>>>> ae5c715c

[build-system]
requires = ["poetry-core>=1.0.0"]
build-backend = "poetry.core.masonry.api"

[tool.black]
line-length = 90
target-version = ["py38"]

[tool.isort]
src_paths = ["moabb"]
profile = "black"
line_length = 90
lines_after_imports = 2

[tool.pytest.ini_options]
minversion = "7.0"
addopts = "-ra -q"
python_files = [
    "test_*.py",
]<|MERGE_RESOLUTION|>--- conflicted
+++ resolved
@@ -62,37 +62,16 @@
 sphinx_copybutton = { version = "^0.5.2", optional = true }
 sphinxcontrib-bibtex = { version = "^2.6.3", optional = true }
 sphinx-favicon = { version = "^1.0.1", optional = true }
-<<<<<<< HEAD
 toeplitz = { version = "^0.3.2", optional = true }
 toeplitzlda = { version = "^0.2.6", optional = true }
-=======
 
->>>>>>> ae5c715c
 
 [tool.poetry.extras]
 carbonemission = ["codecarbon"]
 deeplearning = ["tensorflow", "keras", "scikeras", "braindecode", "libclang"]
 optuna = ["optuna", "optuna-integration"]
 tests = ["pytest", "pytest-cov", "codecov", "pytest_cases"]
-<<<<<<< HEAD
-docs = [
-  "sphinx",
-  "sphinx-gallery",
-  "sphinx-bootstrap-theme",
-  "pydata-sphinx-theme",
-  "numpydoc",
-  "m2r2",
-  "sphinx-design",
-  "sphinx-rtd-theme",
-  "sphinx_copybutton",
-  "sphinxcontrib-bibtex",
-  "sphinx-favicon",
-  "toeplitz",
-  "toeplitzlda",
-]
-=======
-docs = ["Sphinx", "sphinx-gallery", "sphinx-bootstrap-theme", "pydata-sphinx-theme", "numpydoc", "myst-parser", "tdlda", "sphinx-design", "sphinx-rtd-theme", "sphinx_copybutton", "sphinxcontrib-bibtex", "sphinx-favicon"]
->>>>>>> ae5c715c
+docs = ["Sphinx", "sphinx-gallery", "sphinx-bootstrap-theme", "pydata-sphinx-theme", "numpydoc", "myst-parser", "tdlda", "sphinx-design", "sphinx-rtd-theme", "sphinx_copybutton", "sphinxcontrib-bibtex", "sphinx-favicon", "toeplitz", "toeplitzlda"]
 
 [build-system]
 requires = ["poetry-core>=1.0.0"]
