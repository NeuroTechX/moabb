[tool.poetry]
name = "moabb"
version = "1.2.0"
description = "Mother of All BCI Benchmarks"
authors = ["Alexandre Barachant", "Vinay Jayaram"]
maintainers = ["Sylvain Chevallier <sylvain.chevallier@universite-paris-saclay.fr>"]
readme = "README.md"
repository = "https://github.com/NeuroTechX/moabb"
documentation = "https://neurotechx.github.io/moabb"
keywords = ["eeg", "datasets", "reproducibility", "bci", "benchmark"]
license = "BSD-3-Clause"

[tool.poetry.dependencies]
python = ">=3.9,<3.13"
numpy = "^1.22"
scipy = "^1.9.3"
mne = "^1.7.0"
pandas = ">=1.5.2"
h5py = "^3.10.0"
matplotlib = "^3.6.2"
seaborn = "^0.12.1"
pyriemann = "^0.7"
PyYAML = "^6.0"
pooch = "^1.6.0"
requests = "^2.28.1"
urllib3 = "^1.26.15"
tqdm = "^4.64.1"
coverage = "^7.0.1"
memory-profiler = "^0.61.0"
edflib-python = "^1.0.6"
edfio = "^0.4.2"
pytest = "^7.4.0"
mne-bids = ">=0.14"
scikit-learn = "<1.6"

# Optional dependencies for carbon emission
codecarbon = { version = "^2.1.4", optional = true }

# Optional dependencies for deep learning
<<<<<<< HEAD
=======
tensorflow = { version = ">=2.16", optional = true }
keras = { version = ">=3.2.0", optional = true }
scikeras = { version = "^0.13.0", optional = true }
libclang = { version = "^15.0", optional = true }
>>>>>>> 226f5d72
optuna = { version = "^3.6.1", optional = true }
optuna-integration = { version = "^3.6.0", optional = true }
braindecode = { version = ">=0.8.1", optional = true }

# Optional dependencies for tests
pytest-cov = { version = ">=5.0.0", optional = true }
codecov = { version = ">=2.1.0", optional = true }
pytest_cases = { version = ">=3.0.0", optional = true }

# Optional dependencies for documentation
sphinx = { version = "^8.1.3", optional = true }
sphinx-gallery = { version = "^0.18.0", optional = true }
sphinx-bootstrap-theme = { version = "^0.8.1", optional = true }
pydata-sphinx-theme = { version = "^0.16.1", optional = true }
numpydoc = { version = "^1.8.0", optional = true }
myst-parser  = { version = "^4.0.1", optional = true }
sphinx-design = { version = "^0.6.1", optional = true }
sphinx-rtd-theme = { version = "^3.0.2", optional = true }
sphinx_copybutton = { version = "^0.5.2", optional = true }
sphinxcontrib-bibtex = { version = "^2.6.3", optional = true }
sphinx-favicon = { version = "^1.0.1", optional = true }
tdlda = { git = "https://github.com/jsosulski/tdlda.git", optional = true }

[tool.poetry.extras]
carbonemission = ["codecarbon"]
deeplearning = ["braindecode"]
optuna = ["optuna", "optuna-integration"]
tests = ["pytest", "pytest-cov", "codecov", "pytest_cases"]
<<<<<<< HEAD
docs = ["Sphinx", "sphinx-gallery", "sphinx-bootstrap-theme", "pydata-sphinx-theme", "numpydoc", "myst-parser", "tdlda", "sphinx-design", "sphinx-rtd-theme", "sphinx_copybutton", "sphinxcontrib-bibtex", "sphinx-favicon"]
=======
docs = [
  "sphinx",
  "sphinx-gallery",
  "sphinx-bootstrap-theme",
  "pydata-sphinx-theme",
  "numpydoc",
  "m2r2",
  "sphinx-design",
  "sphinx-rtd-theme",
  "sphinx_copybutton",
  "sphinxcontrib-bibtex",
  "sphinx-favicon"
]
>>>>>>> 226f5d72

[build-system]
requires = ["poetry-core>=1.0.0"]
build-backend = "poetry.core.masonry.api"

[tool.black]
line-length = 90
target-version = ["py38"]

[tool.isort]
src_paths = ["moabb"]
profile = "black"
line_length = 90
lines_after_imports = 2

[tool.pytest.ini_options]
minversion = "7.0"
addopts = "-ra -q"
python_files = [
    "test_*.py",
]<|MERGE_RESOLUTION|>--- conflicted
+++ resolved
@@ -37,13 +37,6 @@
 codecarbon = { version = "^2.1.4", optional = true }
 
 # Optional dependencies for deep learning
-<<<<<<< HEAD
-=======
-tensorflow = { version = ">=2.16", optional = true }
-keras = { version = ">=3.2.0", optional = true }
-scikeras = { version = "^0.13.0", optional = true }
-libclang = { version = "^15.0", optional = true }
->>>>>>> 226f5d72
 optuna = { version = "^3.6.1", optional = true }
 optuna-integration = { version = "^3.6.0", optional = true }
 braindecode = { version = ">=0.8.1", optional = true }
@@ -72,23 +65,7 @@
 deeplearning = ["braindecode"]
 optuna = ["optuna", "optuna-integration"]
 tests = ["pytest", "pytest-cov", "codecov", "pytest_cases"]
-<<<<<<< HEAD
-docs = ["Sphinx", "sphinx-gallery", "sphinx-bootstrap-theme", "pydata-sphinx-theme", "numpydoc", "myst-parser", "tdlda", "sphinx-design", "sphinx-rtd-theme", "sphinx_copybutton", "sphinxcontrib-bibtex", "sphinx-favicon"]
-=======
-docs = [
-  "sphinx",
-  "sphinx-gallery",
-  "sphinx-bootstrap-theme",
-  "pydata-sphinx-theme",
-  "numpydoc",
-  "m2r2",
-  "sphinx-design",
-  "sphinx-rtd-theme",
-  "sphinx_copybutton",
-  "sphinxcontrib-bibtex",
-  "sphinx-favicon"
-]
->>>>>>> 226f5d72
+docs = ["Sphinx", "sphinx-gallery", "sphinx-bootstrap-theme", "pydata-sphinx-theme", "numpydoc", "myst-parser", "sphinx-design", "sphinx-rtd-theme", "sphinx_copybutton", "sphinxcontrib-bibtex", "sphinx-favicon"]
 
 [build-system]
 requires = ["poetry-core>=1.0.0"]
