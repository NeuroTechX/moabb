name: Docs

on:
  push:
    branches: [master, develop]
  pull_request:
    branches: [master, develop]

jobs:
  build_docs:
    runs-on: ${{ matrix.os }}
    strategy:
      fail-fast: true
      matrix:
        os: [ubuntu-latest]
        python-version: ["3.9"]

    steps:
      - uses: actions/checkout@v3

      - name: Create local data folder
        run: |
          mkdir ~/mne_data

      - name: Setup Python
        uses: actions/setup-python@v4
        with:
          python-version: ${{ matrix.python-version }}

      - name: Install Poetry
        uses: snok/install-poetry@v1
        with:
          virtualenvs-create: true
          virtualenvs-in-project: true

      - name: Cache datasets and docs
        id: cached-dataset-docs
        uses: actions/cache@v3
        with:
          key: doc-${{ github.head_ref }}-${{ hashFiles('moabb/datasets/**') }}
          path: |
            ~/mne_data
            docs/build

      - name: Install dependencies
        if: steps.cached-dataset-docs.outputs.cache-hit != 'true'
        run: poetry install --no-interaction --no-root --with docs,deeplearning

      - name: Install library
        run: poetry install --no-interaction --with docs,deeplearning

      - name: Build docs
        run: |
          cd docs && poetry run make html

      # Create an artifact of the html output.
      - uses: actions/upload-artifact@v2
        with:
          name: DocumentationHTML
          path: docs/build/html/

  deploy_docs:
    if: ${{ github.ref == 'refs/heads/master' }}
    needs: build_docs
    runs-on: ${{ matrix.os }}
    strategy:
      fail-fast: false
      matrix:
        os: [ubuntu-latest]

    steps:
      - uses: actions/checkout@v3

      - name: Create local data folder
        run: |
          mkdir ~/mne_data

      - name: Cache datasets and docs
        id: cached-dataset-docs
        uses: actions/cache@v3
        with:
          key: doc-${{ github.head_ref }}-${{ hashFiles('moabb/datasets/**') }}
          path: |
            ~/mne_data
            docs/build

      - name: Checkout moabb.github.io
        uses: actions/checkout@v3
        with:
          repository: "NeuroTechX/moabb.github.io"
          path: moabb-ghio
          token: ${{ secrets.MOABB_GHIO }}

      - name: Deploy on moabb.neurotechx.com
        run: |
          git config --global user.email "ci@neurotechx.com"
          git config --global user.name "Github Actions"
          cd ~/work/moabb/moabb/moabb-ghio
          rm -Rf docs
          cp -a ~/work/moabb/moabb/docs/build/html ./docs
          git add -A
          git commit -m "GH Actions update of docs ($GITHUB_RUN_ID - $GITHUB_RUN_NUMBER)"
          git push origin master

  deploy_gh_pages:
    if: ${{ github.ref == 'refs/heads/develop' }}
    needs: build_docs
    runs-on: ${{ matrix.os }}
    strategy:
      fail-fast: false
      matrix:
        os: [ubuntu-latest]

    steps:
      - uses: actions/checkout@v3

      - name: Create local data folder
        run: |
          mkdir ~/mne_data

      - name: Cache datasets and docs
        id: cached-dataset-docs
        uses: actions/cache@v3
        with:
          key: doc-${{ github.head_ref }}-${{ hashFiles('moabb/datasets/**') }}
          path: |
            ~/mne_data
            docs/build

      - name: Checkout gh pages
        uses: actions/checkout@v3
        with:
          ref: gh-pages
          path: moabb-ghpages

      - name: Deploy on gh-pages
        run: |
          git config --global user.email "ci@neurotechx.com"
          git config --global user.name "Github Actions"
          cd ~/work/moabb/moabb/moabb-ghpages
          rm -Rf docs
          cp -a ~/work/moabb/moabb/docs/build/html ./docs
          git add -A
          git commit -m "GH Actions update of GH pages ($GITHUB_RUN_ID - $GITHUB_RUN_NUMBER)"
          git push origin gh-pages

<<<<<<< HEAD
  deploy_neurotechx_subpages:
    if: ${{ github.event_name == 'push' && github.ref == 'refs/heads/develop'}}
    uses: peaceiris/actions-gh-pages@v3
    with:
      deploy_key: ${{ secrets.ACTIONS_DEPLOY_KEY }}
      external_repository: NeuroTechX/moabb.github.io
      destination_dir: docs/
      publish_branch: master
      publish_dir: ./docs/build/html
      cname: moabb.neurotechx.com/
=======
      - name: Deploy to moabb.neurotechx.com/
        if: ${{ github.event_name == 'push' && github.ref == 'refs/heads/develop'}}
        uses: peaceiris/actions-gh-pages@v3
        with:
          deploy_key: ${{ secrets.ACTIONS_DEPLOY_KEY }}
          external_repository: NeuroTechX/moabb.github.io
          destination_dir: docs/
          publish_branch: master
          publish_dir: ./docs/build/html
          cname: moabb.neurotechx.com/
>>>>>>> 79cbb71c

      # Previous test with moabb GH pages, official docs point to moabb.github.io
      ###########################################################################
      # Since we want the URL to be neurotechx.github.io/docs/ the html output needs to be put in a ./docs subfolder of the publish_dir
      # - name: Move docs into site folder
      #   run: |
      #     mkdir site
      #     mv docs/build/html site/docs

      # - name: Deploy on moabb gh-pages
      #   uses: peaceiris/actions-gh-pages@v3
      #   if: github.ref == 'refs/heads/master'
      #   with:
      #     github_token: ${{ secrets.GITHUB_TOKEN }}
      #     publish_dir: site

      # Using checkout and push actions, not working
      ##############################################
      # - name: Install SSH key
      #   uses: shimataro/ssh-key-action@v2
      #   with:
      #     key: ${{ secrets.MOABB_DOCS_SSH }}
      #     known_hosts: ${{ secrets.KNOWN_HOST_GH }}

      # - name: Checkout moabb.github.io
      #   uses: actions/checkout@v2
      #   with:
      #     repository: "NeuroTechX/moabb.github.io"
      #     path: moabb-ghio
      #     fetch-depth: 0
      #     persist-credentials: false

      # - name: Add html files
      #   run: |
      #     cd ~/work/moabb/moabb/moabb-ghio
      #     rm -Rf docs
      #     cp -a ~/work/moabb/moabb/docs/build/html ./docs
      #     git config --global user.email "ci@neurotechx.com"
      #     git config --global user.name "Github Actions"
      #     git commit -m "GH Actions update of docs ($GITHUB_RUN_ID - $GITHUB_RUN_NUMBER)" -a

      # - name: Push
      #   uses: ad-m/github-push-action@master
      #   with:
      #     github_token: ${{ secrets.MOABB_GHIO }}
      #     repository: "NeuroTechX/moabb.github.io"<|MERGE_RESOLUTION|>--- conflicted
+++ resolved
@@ -144,7 +144,6 @@
           git commit -m "GH Actions update of GH pages ($GITHUB_RUN_ID - $GITHUB_RUN_NUMBER)"
           git push origin gh-pages
 
-<<<<<<< HEAD
   deploy_neurotechx_subpages:
     if: ${{ github.event_name == 'push' && github.ref == 'refs/heads/develop'}}
     uses: peaceiris/actions-gh-pages@v3
@@ -155,18 +154,7 @@
       publish_branch: master
       publish_dir: ./docs/build/html
       cname: moabb.neurotechx.com/
-=======
-      - name: Deploy to moabb.neurotechx.com/
-        if: ${{ github.event_name == 'push' && github.ref == 'refs/heads/develop'}}
-        uses: peaceiris/actions-gh-pages@v3
-        with:
-          deploy_key: ${{ secrets.ACTIONS_DEPLOY_KEY }}
-          external_repository: NeuroTechX/moabb.github.io
-          destination_dir: docs/
-          publish_branch: master
-          publish_dir: ./docs/build/html
-          cname: moabb.neurotechx.com/
->>>>>>> 79cbb71c
+
 
       # Previous test with moabb GH pages, official docs point to moabb.github.io
       ###########################################################################
