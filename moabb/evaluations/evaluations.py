--- conflicted
+++ resolved
@@ -575,17 +575,10 @@
                 dataset, return_epochs=self.return_epochs
             )
 
-<<<<<<< HEAD
             # encode labels
             le = LabelEncoder()
             y = y if self.mne_labels else le.fit_transform(y)
-=======
-        # get the data
-        X, y, metadata = self.paradigm.get_data(
-            dataset, return_epochs=self.return_epochs, return_raws=self.return_raws
-        )
->>>>>>> faecceff
-
+            
             # extract metadata
             groups = metadata.subject.values
             sessions = metadata.session.values
