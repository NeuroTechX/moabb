import logging
from copy import deepcopy
from time import time
from typing import Optional, Union

import numpy as np
from mne.epochs import BaseEpochs
from sklearn.base import clone
from sklearn.metrics import get_scorer
from sklearn.model_selection import (
    GridSearchCV,
    GroupKFold,
    LeaveOneGroupOut,
    StratifiedKFold,
    StratifiedShuffleSplit,
    cross_validate,
)
from sklearn.model_selection._validation import _fit_and_score, _score
from sklearn.preprocessing import LabelEncoder
from tqdm import tqdm

from moabb.evaluations.base import BaseEvaluation
from moabb.evaluations.utils import create_save_path, save_model_cv, save_model_list


try:
    from codecarbon import EmissionsTracker

    _carbonfootprint = True
except ImportError:
    _carbonfootprint = False

log = logging.getLogger(__name__)

# Numpy ArrayLike is only available starting from Numpy 1.20 and Python 3.8
Vector = Union[list, tuple, np.ndarray]


class WithinSessionEvaluation(BaseEvaluation):
    """Performance evaluation within session (k-fold cross-validation)

    Within-session evaluation uses k-fold cross_validation to determine train
    and test sets on separate session for each subject, it is possible to
    estimate the performance on a subset of training examples to obtain
    learning curves.

    Parameters
    ----------
    n_perms :
        Number of permutations to perform. If an array
        is passed it has to be equal in size to the data_size array.
        Values in this array must be monotonically decreasing (performing
        more permutations for more data is not useful to reduce standard
        error of the mean).
        Default: None
    data_size :
        If None is passed, it performs conventional WithinSession evaluation.
        Contains the policy to pick the datasizes to
        evaluate, as well as the actual values. The dict has the
        key 'policy' with either 'ratio' or 'per_class', and the key
        'value' with the actual values as an numpy array. This array should be
        sorted, such that values in data_size are strictly monotonically increasing.
        Default: None
    paradigm : Paradigm instance
        The paradigm to use.
    datasets : List of Dataset instance
        The list of dataset to run the evaluation. If none, the list of
        compatible dataset will be retrieved from the paradigm instance.
    random_state: int, RandomState instance, default=None
        If not None, can guarantee same seed for shuffling examples.
    n_jobs: int, default=1
        Number of jobs for fitting of pipeline.
    n_jobs_evaluation: int, default=1
        Number of jobs for evaluation, processing in parallel the within session,
        cross-session or cross-subject.
    overwrite: bool, default=False
        If true, overwrite the results.
    error_score: "raise" or numeric, default="raise"
        Value to assign to the score if an error occurs in estimator fitting. If set to
        'raise', the error is raised.
    suffix: str
        Suffix for the results file.
    hdf5_path: str
        Specific path for storing the results and models.
    additional_columns: None
        Adding information to results.
    return_epochs: bool, default=False
        use MNE epoch to train pipelines.
    return_raws: bool, default=False
        use MNE raw to train pipelines.
    mne_labels: bool, default=False
        if returning MNE epoch, use original dataset label if True
    """

    VALID_POLICIES = ["per_class", "ratio"]

    def __init__(
        self,
        n_perms: Optional[Union[int, Vector]] = None,
        data_size: Optional[dict] = None,
        **kwargs,
    ):
        self.data_size = data_size
        self.n_perms = n_perms
        self.calculate_learning_curve = self.data_size is not None
        if self.calculate_learning_curve:
            # Check correct n_perms parameter
            if self.n_perms is None:
                raise ValueError(
                    "When passing data_size, please also indicate number of permutations"
                )
            if type(n_perms) is int:
                self.n_perms = np.full_like(self.data_size["value"], n_perms, dtype=int)
            elif len(self.n_perms) != len(self.data_size["value"]):
                raise ValueError(
                    "Number of elements in n_perms must be equal "
                    "to number of elements in data_size['value']"
                )
            elif not np.all(np.diff(n_perms) <= 0):
                raise ValueError(
                    "If n_perms is passed as an array, it has to be monotonically decreasing"
                )
            # Check correct data size parameter
            if not np.all(np.diff(self.data_size["value"]) > 0):
                raise ValueError(
                    "data_size['value'] must be sorted in strictly monotonically increasing order."
                )
            if data_size["policy"] not in WithinSessionEvaluation.VALID_POLICIES:
                raise ValueError(
                    f"{data_size['policy']} is not valid. Please use one of"
                    f"{WithinSessionEvaluation.VALID_POLICIES}"
                )
            self.test_size = 0.2  # Roughly similar to 5-fold CV
            add_cols = ["data_size", "permutation"]
            super().__init__(additional_columns=add_cols, **kwargs)
        else:
            # Perform default within session evaluation
            super().__init__(**kwargs)

    def _grid_search(self, param_grid, name, grid_clf, inner_cv):
        # Load result if the folder exists
        if param_grid is not None:
            if name in param_grid:
                search = GridSearchCV(
                    grid_clf,
                    param_grid[name],
                    refit=True,
                    cv=inner_cv,
                    n_jobs=self.n_jobs,
                    scoring=self.paradigm.scoring,
                    return_train_score=True,
                )
                return search

            else:
                return grid_clf

        else:
            return grid_clf

    # flake8: noqa: C901

    def _evaluate(
        self,
        dataset,
        pipelines,
        param_grid,
        process_pipeline,
        postprocess_pipeline,
    ):
        # Progress Bar at subject level
        for subject in tqdm(dataset.subject_list, desc=f"{dataset.code}-WithinSession"):
            # check if we already have result for this subject/pipeline
            # we might need a better granularity, if we query the DB
            run_pipes = self.results.not_yet_computed(
                pipelines, dataset, subject, process_pipeline
            )
            if len(run_pipes) == 0:
                return []

            # get the data
            X, y, metadata = self.paradigm.get_data(
                dataset=dataset,
                subjects=[subject],
                return_epochs=self.return_epochs,
                return_raws=self.return_raws,
                postprocess_pipeline=postprocess_pipeline,
            )
            # iterate over sessions
            for session in np.unique(metadata.session):
                ix = metadata.session == session

                for name, clf in run_pipes.items():
                    if _carbonfootprint:
                        # Initialize CodeCarbon
                        tracker = EmissionsTracker(save_to_file=False, log_level="error")
                        tracker.start()
                    t_start = time()
                    cv = StratifiedKFold(5, shuffle=True, random_state=self.random_state)
                    inner_cv = StratifiedKFold(
                        3, shuffle=True, random_state=self.random_state
                    )
                    scorer = get_scorer(self.paradigm.scoring)
                    le = LabelEncoder()
                    y_cv = le.fit_transform(y[ix])
                    X_ = X[ix]
                    y_ = y[ix] if self.mne_labels else y_cv

                    grid_clf = clone(clf)

                    # Create folder for grid search results
                    create_save_path(
                        self.hdf5_path,
                        dataset.code,
                        subject,
                        session,
                        name,
                        grid=True,
                        eval_type="WithinSession",
                    )

                    # Implement Grid Search
                    grid_clf = self._grid_search(
                        param_grid=param_grid,
                        name=name,
                        grid_clf=grid_clf,
                        inner_cv=inner_cv,
                    )
                    if self.hdf5_path is not None and self.save_model:
                        model_save_path = create_save_path(
                            self.hdf5_path,
                            dataset.code,
                            subject,
                            session,
                            name,
                            grid=False,
                            eval_type="WithinSession",
                        )

                    if isinstance(X, BaseEpochs):
                        scorer = get_scorer(self.paradigm.scoring)
                        acc = list()
                        X_ = X[ix]
                        y_ = y[ix] if self.mne_labels else y_cv
                        for cv_ind, (train, test) in enumerate(cv.split(X_, y_)):
                            cvclf = clone(grid_clf)
                            cvclf.fit(X_[train], y_[train])
                            acc.append(scorer(cvclf, X_[test], y_[test]))

                            if self.hdf5_path is not None and self.save_model:
                                save_model_cv(
                                    model=cvclf,
                                    save_path=model_save_path,
                                    cv_index=cv_ind,
                                )

                        acc = np.array(acc)
                        score = acc.mean()
                    else:
                        results = cross_validate(
                            grid_clf,
                            X[ix],
                            y_cv,
                            cv=cv,
                            scoring=self.paradigm.scoring,
                            n_jobs=self.n_jobs,
                            error_score=self.error_score,
                            return_estimator=True,
                        )
                        score = results["test_score"].mean()
                        if self.hdf5_path is not None and self.save_model:
                            save_model_list(
                                results["estimator"],
                                score_list=results["test_score"],
                                save_path=model_save_path,
                            )

                    if _carbonfootprint:
                        emissions = tracker.stop()
                        if emissions is None:
                            emissions = np.NaN
                    duration = time() - t_start

                    nchan = X.info["nchan"] if isinstance(X, BaseEpochs) else X.shape[1]
                    res = {
                        "time": duration / 5.0,  # 5 fold CV
                        "dataset": dataset,
                        "subject": subject,
                        "session": session,
                        "score": score,
                        "n_samples": len(y_cv),  # not training sample
                        "n_channels": nchan,
                        "pipeline": name,
                    }
                    if _carbonfootprint:
                        res["carbon_emission"] = (1000 * emissions,)

                    yield res

    def get_data_size_subsets(self, y):
        if self.data_size is None:
            raise ValueError(
                "Cannot create data subsets without valid policy for data_size."
            )
        if self.data_size["policy"] == "ratio":
            vals = np.array(self.data_size["value"])
            if np.any(vals < 0) or np.any(vals > 1):
                raise ValueError("Data subset ratios must be in range [0, 1]")
            upto = np.ceil(vals * len(y)).astype(int)
            indices = [np.array(range(i)) for i in upto]
        elif self.data_size["policy"] == "per_class":
            classwise_indices = dict()
            n_smallest_class = np.inf
            for cl in np.unique(y):
                cl_i = np.where(cl == y)[0]
                classwise_indices[cl] = cl_i
                n_smallest_class = (
                    len(cl_i) if len(cl_i) < n_smallest_class else n_smallest_class
                )
            indices = []
            for ds in self.data_size["value"]:
                if ds > n_smallest_class:
                    raise ValueError(
                        f"Smallest class has {n_smallest_class} samples. "
                        f"Desired samples per class {ds} is too large."
                    )
                indices.append(
                    np.concatenate(
                        [classwise_indices[cl][:ds] for cl in classwise_indices]
                    )
                )
        else:
            raise ValueError(f"Unknown policy {self.data_size['policy']}")
        return indices

    def score_explicit(self, clf, X_train, y_train, X_test, y_test):
        if not self.mne_labels:
            # convert labels if array, keep them if epochs and mne_labels is set
            le = LabelEncoder()
            y_train = le.fit_transform(y_train)
            y_test = le.transform(y_test)
        scorer = get_scorer(self.paradigm.scoring)
        t_start = time()
        try:
            model = clf.fit(X_train, y_train)
            score = _score(model, X_test, y_test, scorer)
        except ValueError as e:
            if self.error_score == "raise":
                raise e
            score = self.error_score
        duration = time() - t_start
        return score, duration

    def _evaluate_learning_curve(
        self, dataset, pipelines, process_pipeline, postprocess_pipeline
    ):
        # Progressbar at subject level
        for subject in tqdm(dataset.subject_list, desc=f"{dataset.code}-WithinSession"):
            # check if we already have result for this subject/pipeline
            # we might need a better granularity, if we query the DB
            run_pipes = self.results.not_yet_computed(
                pipelines, dataset, subject, process_pipeline
            )
            if len(run_pipes) == 0:
                continue

            # get the data
            X_all, y_all, metadata_all = self.paradigm.get_data(
                dataset=dataset,
                subjects=[subject],
                return_epochs=self.return_epochs,
                return_raws=self.return_raws,
                postprocess_pipeline=postprocess_pipeline,
            )
            # shuffle_data = True if self.n_perms > 1 else False
            for session in np.unique(metadata_all.session):
                sess_idx = metadata_all.session == session
                X_sess = X_all[sess_idx]
                y_sess = y_all[sess_idx]
                # metadata_sess = metadata_all[sess_idx]
                sss = StratifiedShuffleSplit(
                    n_splits=self.n_perms[0], test_size=self.test_size
                )
                for perm_i, (train_idx, test_idx) in enumerate(sss.split(X_sess, y_sess)):
                    X_train_all = X_sess[train_idx]
                    y_train_all = y_sess[train_idx]
                    X_test = X_sess[test_idx]
                    y_test = y_sess[test_idx]
                    data_size_steps = self.get_data_size_subsets(y_train_all)
                    for di, subset_indices in enumerate(data_size_steps):
                        if perm_i >= self.n_perms[di]:
                            continue
                        not_enough_data = False
                        log.info(
                            f"Permutation: {perm_i + 1},"
                            f" Training samples: {len(subset_indices)}"
                        )

                        if self.return_epochs:
                            X_train = X_train_all[subset_indices]
                        else:
                            X_train = X_train_all[subset_indices, :]
                        y_train = y_train_all[subset_indices]
                        # metadata = metadata_perm[:subset_indices]

                        if len(np.unique(y_train)) < 2:
                            log.warning(
                                "For current data size, only one class" "would remain."
                            )
                            not_enough_data = True
                        nchan = (
                            X_train.info["nchan"]
                            if isinstance(X_train, BaseEpochs)
                            else X_train.shape[1]
                        )
                        for name, clf in run_pipes.items():
                            res = {
                                "dataset": dataset,
                                "subject": subject,
                                "session": session,
                                "n_samples": len(y_train),
                                "n_channels": nchan,
                                "pipeline": name,
                                # Additional columns
                                "data_size": len(subset_indices),
                                "permutation": perm_i + 1,
                            }
                            if not_enough_data:
                                res["time"] = 0
                                res["score"] = np.nan
                            else:
                                res["score"], res["time"] = self.score_explicit(
                                    deepcopy(clf), X_train, y_train, X_test, y_test
                                )
                            yield res

    def evaluate(
        self, dataset, pipelines, param_grid, process_pipeline, postprocess_pipeline=None
    ):
        if self.calculate_learning_curve:
            yield from self._evaluate_learning_curve(
                dataset, pipelines, process_pipeline, postprocess_pipeline
            )
        else:
            yield from self._evaluate(
                dataset, pipelines, param_grid, process_pipeline, postprocess_pipeline
            )

    def is_valid(self, dataset):
        return True


class CrossSessionEvaluation(BaseEvaluation):
    """Cross-session performance evaluation.

    Evaluate performance of the pipeline across sessions but for a single
    subject. Verifies that there is at least two sessions before starting
    the evaluation.

    Parameters
    ----------
    paradigm : Paradigm instance
        The paradigm to use.
    datasets : List of Dataset instance
        The list of dataset to run the evaluation. If none, the list of
        compatible dataset will be retrieved from the paradigm instance.
    random_state: int, RandomState instance, default=None
        If not None, can guarantee same seed for shuffling examples.
    n_jobs: int, default=1
        Number of jobs for fitting of pipeline.
    n_jobs_evaluation: int, default=1
        Number of jobs for evaluation, processing in parallel the within session,
        cross-session or cross-subject.
    overwrite: bool, default=False
        If true, overwrite the results.
    error_score: "raise" or numeric, default="raise"
        Value to assign to the score if an error occurs in estimator fitting. If set to
        'raise', the error is raised.
    suffix: str
        Suffix for the results file.
    hdf5_path: str
        Specific path for storing the results and models.
    additional_columns: None
        Adding information to results.
    return_epochs: bool, default=False
        use MNE epoch to train pipelines.
    return_raws: bool, default=False
        use MNE raw to train pipelines.
    mne_labels: bool, default=False
        if returning MNE epoch, use original dataset label if True
    """

    def _grid_search(self, param_grid, name, grid_clf, inner_cv):
        if param_grid is not None:
            if name in param_grid:
                search = GridSearchCV(
                    grid_clf,
                    param_grid[name],
                    refit=True,
                    cv=inner_cv,
                    n_jobs=self.n_jobs,
                    scoring=self.paradigm.scoring,
                    return_train_score=True,
                )
                return search

            else:
                return grid_clf

        else:
            return grid_clf

    # flake8: noqa: C901
    def evaluate(
        self, dataset, pipelines, param_grid, process_pipeline, postprocess_pipeline=None
    ):
        if not self.is_valid(dataset):
            raise AssertionError("Dataset is not appropriate for evaluation")
            # Progressbar at subject level
        for subject in tqdm(dataset.subject_list, desc=f"{dataset.code}-CrossSession"):
            # check if we already have result for this subject/pipeline
            # we might need a better granularity, if we query the DB
            run_pipes = self.results.not_yet_computed(
                pipelines, dataset, subject, process_pipeline
            )
            if len(run_pipes) == 0:
                print(f"Subject {subject} already processed")
                return []

            # get the data
            X, y, metadata = self.paradigm.get_data(
                dataset=dataset,
                subjects=[subject],
                return_epochs=self.return_epochs,
                return_raws=self.return_raws,
                postprocess_pipeline=postprocess_pipeline,
            )
            le = LabelEncoder()
            y = y if self.mne_labels else le.fit_transform(y)
            groups = metadata.session.values
            scorer = get_scorer(self.paradigm.scoring)

            for name, clf in run_pipes.items():
                if _carbonfootprint:
                    # Initialise CodeCarbon
                    tracker = EmissionsTracker(save_to_file=False, log_level="error")
                    tracker.start()

                # we want to store a results per session
                cv = LeaveOneGroupOut()
                inner_cv = StratifiedKFold(
                    3, shuffle=True, random_state=self.random_state
                )

                grid_clf = clone(clf)

                # Implement Grid Search
                grid_clf = self._grid_search(
                    param_grid=param_grid, name=name, grid_clf=grid_clf, inner_cv=inner_cv
                )

                if self.hdf5_path is not None and self.save_model:
                    model_save_path = create_save_path(
                        hdf5_path=self.hdf5_path,
                        code=dataset.code,
                        subject=subject,
                        session="",
                        name=name,
                        grid=False,
                        eval_type="CrossSession",
                    )

                for cv_ind, (train, test) in enumerate(cv.split(X, y, groups)):
                    model_list = []
                    if _carbonfootprint:
                        tracker.start()
                    t_start = time()
                    if isinstance(X, BaseEpochs):
                        cvclf = clone(grid_clf)
                        cvclf.fit(X[train], y[train])
                        model_list.append(cvclf)
                        score = scorer(cvclf, X[test], y[test])

                        if self.hdf5_path is not None and self.save_model:
                            save_model_cv(
                                model=cvclf,
                                save_path=model_save_path,
                                cv_index=str(cv_ind),
                            )
                    else:
                        result = _fit_and_score(
                            clone(grid_clf),
                            X,
                            y,
                            scorer,
                            train,
                            test,
                            verbose=False,
                            parameters=None,
                            fit_params=None,
                            error_score=self.error_score,
                            return_estimator=True,
                        )
                        score = result["test_scores"]
                        model_list = result["estimator"]
                    if _carbonfootprint:
                        emissions = tracker.stop()
                        if emissions is None:
                            emissions = 0

                    duration = time() - t_start
                    if self.hdf5_path is not None and self.save_model:
                        save_model_list(
                            model_list=model_list,
                            score_list=score,
                            save_path=model_save_path,
                        )

                    nchan = X.info["nchan"] if isinstance(X, BaseEpochs) else X.shape[1]
                    res = {
                        "time": duration,
                        "dataset": dataset,
                        "subject": subject,
                        "session": groups[test][0],
                        "score": score,
                        "n_samples": len(train),
                        "n_channels": nchan,
                        "pipeline": name,
                    }
                    if _carbonfootprint:
                        res["carbon_emission"] = (1000 * emissions,)

                    yield res

    def is_valid(self, dataset):
        return dataset.n_sessions > 1


class CrossSubjectEvaluation(BaseEvaluation):
    """Cross-subject evaluation performance.

    Evaluate performance of the pipeline trained on all subjects but one,
    concatenating sessions.

    Parameters
    ----------
    paradigm : Paradigm instance
        The paradigm to use.
    datasets : List of Dataset instance
        The list of dataset to run the evaluation. If none, the list of
        compatible dataset will be retrieved from the paradigm instance.
    random_state: int, RandomState instance, default=None
        If not None, can guarantee same seed for shuffling examples.
    n_jobs: int, default=1
        Number of jobs for fitting of pipeline.
    n_jobs_evaluation: int, default=1
        Number of jobs for evaluation, processing in parallel the within session,
        cross-session or cross-subject.
    overwrite: bool, default=False
        If true, overwrite the results.
    error_score: "raise" or numeric, default="raise"
        Value to assign to the score if an error occurs in estimator fitting. If set to
        'raise', the error is raised.
    suffix: str
        Suffix for the results file.
    hdf5_path: str
        Specific path for storing the results and models.
    additional_columns: None
        Adding information to results.
    return_epochs: bool, default=False
        use MNE epoch to train pipelines.
    return_raws: bool, default=False
        use MNE raw to train pipelines.
    mne_labels: bool, default=False
        if returning MNE epoch, use original dataset label if True
    n_splits: int, default=None
        Number of splits for cross-validation. If None, the number of splits
        is equal to the number of subjects.
    """

    def _grid_search(self, param_grid, name, clf, inner_cv):
        if param_grid is not None:
            if name in param_grid:
                search = GridSearchCV(
                    clf,
                    param_grid[name],
                    refit=True,
                    cv=inner_cv,
                    n_jobs=self.n_jobs,
                    scoring=self.paradigm.scoring,
                    return_train_score=True,
                )
                return search

            else:
                return clf

        else:
            return clf

    # flake8: noqa: C901
    def evaluate(
        self, dataset, pipelines, param_grid, process_pipeline, postprocess_pipeline=None
    ):
        if not self.is_valid(dataset):
            raise AssertionError("Dataset is not appropriate for evaluation")
        # this is a bit akward, but we need to check if at least one pipe
        # have to be run before loading the data. If at least one pipeline
        # need to be run, we have to load all the data.
        # we might need a better granularity, if we query the DB
        run_pipes = {}
        for subject in dataset.subject_list:
            run_pipes.update(
                self.results.not_yet_computed(
                    pipelines, dataset, subject, process_pipeline
                )
            )
        if len(run_pipes) == 0:
            return

        # get the data
        X, y, metadata = self.paradigm.get_data(
            dataset=dataset,
            return_epochs=self.return_epochs,
            return_raws=self.return_raws,
            postprocess_pipeline=postprocess_pipeline,
        )

        # encode labels
        le = LabelEncoder()
        y = y if self.mne_labels else le.fit_transform(y)

        # extract metadata
        groups = metadata.subject.values
        sessions = metadata.session.values
        n_subjects = len(dataset.subject_list)

        scorer = get_scorer(self.paradigm.scoring)

        # perform leave one subject out CV
<<<<<<< HEAD
        if self.n_splits is None:
            cv = LeaveOneGroupOut()
            # cv = GroupKFold(n_splits=n_subjects)
        else:
            cv = GroupKFold(n_splits=self.n_splits)
            n_subjects = self.n_splits
=======
        cv = LeaveOneGroupOut()
        inner_cv = StratifiedKFold(3, shuffle=True, random_state=self.random_state)

>>>>>>> a842cd5e
        # Implement Grid Search

        if _carbonfootprint:
            # Initialise CodeCarbon
            tracker = EmissionsTracker(save_to_file=False, log_level="error")

        # Progressbar at subject level
        for cv_ind, (train, test) in enumerate(
            tqdm(
                cv.split(X, y, groups),
                total=n_subjects,
                desc=f"{dataset.code}-CrossSubject",
            )
        ):
            subject = groups[test[0]]
            # now we can check if this subject has results
            run_pipes = self.results.not_yet_computed(
                pipelines, dataset, subject, process_pipeline
            )
            # iterate over pipelines
            for name, clf in run_pipes.items():
                if _carbonfootprint:
                    tracker.start()
                t_start = time()
                clf = self._grid_search(
                    param_grid=param_grid, name=name, clf=clf, inner_cv=inner_cv
                )
                model = deepcopy(clf).fit(X[train], y[train])
                if _carbonfootprint:
                    emissions = tracker.stop()
                    if emissions is None:
                        emissions = 0
                duration = time() - t_start

                if self.hdf5_path is not None and self.save_model:
                    model_save_path = create_save_path(
                        hdf5_path=self.hdf5_path,
                        code=dataset.code,
                        subject=subject,
                        session="",
                        name=name,
                        grid=False,
                        eval_type="CrossSubject",
                    )

                    save_model_cv(
                        model=model, save_path=model_save_path, cv_index=str(cv_ind)
                    )
                # we eval on each session
                for session in np.unique(sessions[test]):
                    ix = sessions[test] == session
                    score = _score(model, X[test[ix]], y[test[ix]], scorer)

                    nchan = X.info["nchan"] if isinstance(X, BaseEpochs) else X.shape[1]
                    res = {
                        "time": duration,
                        "dataset": dataset,
                        "subject": subject,
                        "session": session,
                        "score": score,
                        "n_samples": len(train),
                        "n_channels": nchan,
                        "pipeline": name,
                    }

                    if _carbonfootprint:
                        res["carbon_emission"] = (1000 * emissions,)
                    yield res

    def is_valid(self, dataset):
        return len(dataset.subject_list) > 1<|MERGE_RESOLUTION|>--- conflicted
+++ resolved
@@ -738,18 +738,14 @@
         scorer = get_scorer(self.paradigm.scoring)
 
         # perform leave one subject out CV
-<<<<<<< HEAD
         if self.n_splits is None:
             cv = LeaveOneGroupOut()
             # cv = GroupKFold(n_splits=n_subjects)
         else:
             cv = GroupKFold(n_splits=self.n_splits)
             n_subjects = self.n_splits
-=======
-        cv = LeaveOneGroupOut()
         inner_cv = StratifiedKFold(3, shuffle=True, random_state=self.random_state)
 
->>>>>>> a842cd5e
         # Implement Grid Search
 
         if _carbonfootprint:
