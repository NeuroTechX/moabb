--- conflicted
+++ resolved
@@ -747,18 +747,7 @@
                 for session in np.unique(sessions[test]):
                     ix = sessions[test] == session
 
-<<<<<<< HEAD
-                    # Extract number of channels from dataset
-                    score = _score(
-                        estimator=model,
-                        X_test=X[test[ix]],
-                        y_test=y[test[ix]],
-                        scorer=scorer,
-                        score_params={},
-                    )
-=======
                     score = scorer(model, X[test[ix]], y[test[ix]])
->>>>>>> 81b805aa
 
                     nchan = X.shape[1]  # since X is memmapped already
 
