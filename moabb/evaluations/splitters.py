--- conflicted
+++ resolved
@@ -1,8 +1,5 @@
-<<<<<<< HEAD
 import copy
 
-=======
->>>>>>> ef833f36
 from sklearn.model_selection import BaseCrossValidator, StratifiedKFold
 from sklearn.utils import check_random_state
 
@@ -103,13 +100,8 @@
         self.custom_cv = custom_cv
         self.n_folds = n_folds
         self.shuffle = shuffle
-<<<<<<< HEAD
         self.random_state = check_random_state(random_state) if shuffle else None
         self.global_seed = global_seed
-=======
-        self.rng = check_random_state(random_state) if shuffle else None
-        self.cv = cv
->>>>>>> ef833f36
         self.calib_size = calib_size
 
 
@@ -153,11 +145,7 @@
                     wrapper_cv = WrapperStratifiedKFold(
                         n_folds=self.n_folds,
                         shuffle=self.shuffle,
-<<<<<<< HEAD
                         global_seed=self.global_seed,
-=======
-                        random_state=self.rng.randint(0, 2**10),
->>>>>>> ef833f36
                     )
                     wrapper_iterator = wrapper_cv.initialize(len(subjects), len(sessions))
                     splitter = next(wrapper_iterator)
