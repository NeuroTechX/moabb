--- conflicted
+++ resolved
@@ -68,15 +68,9 @@
         shuffle_session: bool = True,
     ):
         self.n_folds = n_folds
-<<<<<<< HEAD
-        # Setting random state
-        self.shuffle = shuffle
-        self.random_state = check_random_state(random_state) if self.shuffle else None
-=======
         self.shuffle_subjects = shuffle_subjects
         self.shuffle_session = shuffle_session
         self.random_state = check_random_state(random_state)
->>>>>>> b151d61f
 
     def get_n_splits(self, metadata):
         num_sessions_subjects = metadata.groupby(["subject", "session"]).ngroups
