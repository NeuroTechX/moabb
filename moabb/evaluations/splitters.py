import inspect
import logging

<<<<<<< HEAD
import numpy as np
from sklearn.model_selection import (
    BaseCrossValidator,
    GroupShuffleSplit,
=======
from sklearn.model_selection import (
    BaseCrossValidator,
>>>>>>> 6d60d84c
    LeaveOneGroupOut,
    StratifiedKFold,
)
from sklearn.utils import check_random_state


log = logging.getLogger(__name__)


class WithinSessionSplitter(BaseCrossValidator):
    """Data splitter for within session evaluation.

    Within-session evaluation uses k-fold cross_validation to determine train
    and test sets for each subject in each session. This splitter
    assumes that all data from all subjects is already known and loaded.

    .. image:: images/withinsess.png
        :alt: The schematic diagram of the WithinSession split
        :align: center

    The inner cross-validation strategy can be changed by passing the
    `cv_class` and `cv_kwargs` arguments. By default, it uses StratifiedKFold.

    Parameters
    ----------
    n_folds : int, default=5
        Number of folds. Must be at least 2. If
    shuffle : bool, default=True
        Whether to shuffle each class's samples before splitting into batches.
        Note that the samples within each split will not be shuffled.
    random_state: int, RandomState instance or None, default=None
        Controls the randomness of splits. Only used when `shuffle` is True.
        Pass an int for reproducible output across multiple function calls.
    cv_class: cros-validation class, default=StratifiedKFold
        Inner cross-validation strategy for splitting the sessions.
    cv_kwargs: dict
        Additional arguments to pass to the inner cross-validation strategy.

    """

    def __init__(
        self,
        n_folds: int = 5,
        shuffle: bool = True,
        random_state: int = None,
        cv_class: type[BaseCrossValidator] = StratifiedKFold,
        **cv_kwargs,
    ):
        self.cv_class = cv_class
        self.n_folds = n_folds
        self.shuffle = shuffle
        self.cv_kwargs = cv_kwargs
        self._cv_kwargs = dict(**cv_kwargs)

        self.random_state = random_state
        self._rng = check_random_state(random_state) if shuffle else None

        if not shuffle and random_state is not None:
            raise ValueError("random_state should be None when shuffle is False")

        # Create a dictionary of parameters by adding arguments only if they
        # are part of the inner cross-validation strategy's signature
        params = inspect.signature(self.cv_class).parameters
        for p, v in [
            ("n_splits", n_folds),
            ("shuffle", shuffle),
            ("random_state", self._rng),
        ]:
            if p in params:
                self._cv_kwargs[p] = v

    def get_n_splits(self, metadata):
        num_sessions_subjects = metadata.groupby(["subject", "session"]).ngroups
        return self.n_folds * num_sessions_subjects

    def split(self, y, metadata):
        all_index = metadata.index.values

        # Shuffle subjects if required
        subjects = metadata["subject"].unique()
        if self.shuffle:
            self._rng.shuffle(subjects)

        for subject in subjects:
            subject_mask = metadata["subject"] == subject
            subject_indices = all_index[subject_mask]
            subject_metadata = metadata[subject_mask]
            y_subject = y[subject_mask]

            # Shuffle sessions if required
            sessions = subject_metadata["session"].unique()

            if self.shuffle:
                self._rng.shuffle(sessions)

            for session in sessions:
                session_mask = subject_metadata["session"] == session
                indices = subject_indices[session_mask]
                y_session = y_subject[session_mask]

                # Instantiate a new internal splitter for each session
                splitter = self.cv_class(**self._cv_kwargs)

                # Split using the current instance of StratifiedKFold by default
                for train_ix, test_ix in splitter.split(indices, y_session):

                    yield indices[train_ix], indices[test_ix]


<<<<<<< HEAD
class CrossSubjectSplitter(BaseCrossValidator):
    """Data splitter for cross-subject evaluation.

    Cross-subject evaluation uses Leave-One-Subject-Out cross-validation
    to evaluate performance across different subjects. This splitter
    assumes that data from all subjects is already loaded.

    .. image:: images/crosssubject.png
        :alt: Schematic diagram of the CrossSubject split
        :align: center

    Parameters
    ----------
    shuffle : bool, default=False
        Whether to shuffle the order of subjects.
    random_state : int, RandomState instance or None, default=None
        Controls the randomness when `shuffle` is True.
        Pass an int for reproducible output across multiple function calls.
    cv_class : cross-validation class, default=LeaveOneGroupOut
        Inner cross-validation strategy for splitting subjects.
        By default, LeaveOneGroupOut is appropriate for cross-subject splitting.
    cv_kwargs : dict
        Additional arguments to pass to the inner cross-validation strategy.
=======
class CrossSessionSplitter(BaseCrossValidator):
    """Data splitter for cross session evaluation.

    This splitter enables cross-session evaluation by performing a Leave-One-Session-Out (LOSO)
    cross-validation on data from each subject.

    It assumes that the entire metainformation across all subjects is already loaded.

    Unlike the `CrossSessionEvaluation` class from `moabb.evaluation`, which manages
    the complete evaluation process end-to-end, this splitter is solely responsible
    for dividing the data into training and testing sets based on sessions.

    .. image:: images/crosssess.jpg
        :alt: The schematic diagram of the CrossSession split
        :align: center

    The inner cross-validation strategy can be changed by passing the
    `cv_class` and `cv_kwargs` arguments. By default, it uses LeaveOneGroupOut,
    which performs Leave-One-Session-Out cross-validation.

    Parameters
    ----------
    cv_class: cross-validation class, default=LeaveOneGroupOut
        Inner cross-validation strategy for splitting the sessions of one subject.
        LeaveOneGroupOut is the most common default.
    shuffle: bool, default=False
        Whether to shuffle the session order for each subject. It can only be
        used when changing the `cv_class` to a class compatible with `shuffle`.
    random_state: int, RandomState instance or None, default=None
        Controls the randomness of the inner cross-validation when `shuffle` is True.
        Pass an int for reproducible output across multiple function calls.
        For `cv_class` accepting `random_state`, they are provided with a shared rng.
    cv_kwargs: dict
        Additional arguments to pass to the inner cross-validation strategy.

    Yields
    ------
    train : ndarray
        The training set indices for that split.

    test : ndarray
        The testing set indices for that split.
>>>>>>> 6d60d84c
    """

    def __init__(
        self,
<<<<<<< HEAD
        shuffle: bool = False,
        random_state: int = None,
        cv_class: type[BaseCrossValidator] = LeaveOneGroupOut,
        **cv_kwargs: dict,
    ):
        self.cv_class = cv_class
        self.cv_kwargs = cv_kwargs
        self.shuffle = shuffle
        self.random_state = random_state

        self._rng = check_random_state(random_state) if shuffle else None
        self._cv_kwargs = dict(cv_kwargs)

        if not shuffle and random_state is not None:
            raise ValueError("`random_state` should be None when `shuffle` is False")

        if self.cv_class == LeaveOneGroupOut and len(self.cv_kwargs) == 0 and shuffle:
            self.cv_class = GroupShuffleSplit

        params = inspect.signature(self.cv_class).parameters
        for p, v in [("shuffle", shuffle), ("random_state", self._rng), ("n_splits", 5)]:
            if p in params:
                self._cv_kwargs[p] = v

    def get_n_splits(self, metadata):
        """Return the number of splits for the cross-validation."""
        # Number of subjects in the dataset
        if self.cv_class == LeaveOneGroupOut:
            return metadata["subject"].nunique()
        else:
            # Number of splits in the inner cross-validation strategy
            return self.cv_kwargs["n_splits"]

    def split(self, y, metadata):
        """Generate indices to split data into training and test set."""

        subjects_index = metadata["subject"].unique()

        if self.shuffle:
            self._rng.shuffle(subjects_index)
            if self._cv_kwargs.get("n_splits") is None:
                self._cv_kwargs["n_splits"] = len(subjects_index)

        splitter = self.cv_class(**self._cv_kwargs)

        for train_subject_idx, test_subject_idx in splitter.split(
            X=np.zeros(len(subjects_index)), y=None, groups=subjects_index
        ):
            train_mask = metadata["subject"].isin(subjects_index[train_subject_idx])
            test_mask = metadata["subject"].isin(subjects_index[test_subject_idx])

            train_idx = metadata.index[train_mask].values
            test_idx = metadata.index[test_mask].values

            yield train_idx, test_idx
=======
        cv_class: type[BaseCrossValidator] = LeaveOneGroupOut,
        shuffle: bool = False,
        random_state: int = None,
        **cv_kwargs,
    ):
        self.cv_class = cv_class
        self.cv_kwargs = cv_kwargs
        self._cv_kwargs = dict(**cv_kwargs)

        self.shuffle = shuffle
        self.random_state = random_state

        params = inspect.signature(self.cv_class).parameters
        if shuffle and ("shuffle" not in params and "random_state" not in params):
            raise ValueError(
                f"Shuffling is not supported for {cv_class.__name__}. "
                "Choose a different `cv_class` or use `shuffle=False`."
                "Example of `cv_class`: `GroupShuffleSplit`: "
                "CrossSessionSplitter(shuffle=True, random_state=42, cv_class=GroupShuffleSplit)"
            )

        if not shuffle and "shuffle" in params and random_state is not None:
            raise ValueError(
                "`random_state` should be None when `shuffle` is False for {cv_class.__name__}"
            )

        self._need_rng = "random_state" in params and (shuffle or "shuffle" not in params)

        if "shuffle" in params:
            self._cv_kwargs["shuffle"] = shuffle

    def get_n_splits(self, metadata):
        """
        Return the number of splits for the cross-validation.

        The number of splits is the number of subjects times the number of splits
        of the inner cross-validation strategy.

        We try to keep the same behaviour as the sklearn cross-validation classes.

        Parameters
        ----------
        metadata: pd.DataFrame
            The metadata containing the subject and session information.

        Returns
        -------
        n_splits: int
            The number of splits for the cross-validation
        """
        subjects = metadata["subject"].unique()
        n_splits = 0
        for subject in subjects:
            subject_metadata = metadata.query("subject == @subject")
            sessions = subject_metadata["session"].unique()

            if len(sessions) <= 1:
                continue  # Skip subjects with only one session

            splitter = self.cv_class(**self._cv_kwargs)
            n_splits += splitter.get_n_splits(
                subject_metadata, groups=subject_metadata["session"]
            )
        return n_splits

    def split(self, y, metadata):
        # here, I am getting the index across all the subject
        all_index = metadata.index.values
        # I check how many subjects are here:
        subjects = metadata["subject"].unique()

        # To make sure that when I shuffle the subject, I shuffle the same way
        # the session when the object is created
        cv_kwargs = {**self._cv_kwargs}  # Copy the original kwargs
        if self._need_rng:
            cv_kwargs["random_state"] = check_random_state(self.random_state)

        # For each subject I am creating the mask to select the subject metainformation.
        for subject in subjects:
            # Creating the subject_mask
            subject_mask = metadata["subject"] == subject
            # from all the index, I am getting the trial index
            subject_indices = all_index[subject_mask]
            # Here, I am getting the metainformation to use the column session
            subject_metadata = metadata[subject_mask]
            # getting the label at subject level
            y_subject = y[subject_mask]
            # check the number of sessions and check how many sessions we
            # have!
            sessions = subject_metadata["session"].unique()

            if len(sessions) <= 1:
                log.info(
                    f"Skipping subject {subject}: Only one session available"
                    f"Cross-session evaluation requires at least two sessions."
                )
                continue  # Skip subjects with only one session

            # by default, I am using LeaveOneGroupOut
            splitter = self.cv_class(**cv_kwargs)

            # Yield the splits for a given subject
            for train_session_idx, test_session_idx in splitter.split(
                X=subject_indices, y=y_subject, groups=subject_metadata["session"]
            ):
                # returning the index
                yield subject_indices[train_session_idx], subject_indices[
                    test_session_idx
                ]
>>>>>>> 6d60d84c
<|MERGE_RESOLUTION|>--- conflicted
+++ resolved
@@ -1,15 +1,10 @@
 import inspect
 import logging
 
-<<<<<<< HEAD
 import numpy as np
 from sklearn.model_selection import (
     BaseCrossValidator,
     GroupShuffleSplit,
-=======
-from sklearn.model_selection import (
-    BaseCrossValidator,
->>>>>>> 6d60d84c
     LeaveOneGroupOut,
     StratifiedKFold,
 )
@@ -119,31 +114,6 @@
                     yield indices[train_ix], indices[test_ix]
 
 
-<<<<<<< HEAD
-class CrossSubjectSplitter(BaseCrossValidator):
-    """Data splitter for cross-subject evaluation.
-
-    Cross-subject evaluation uses Leave-One-Subject-Out cross-validation
-    to evaluate performance across different subjects. This splitter
-    assumes that data from all subjects is already loaded.
-
-    .. image:: images/crosssubject.png
-        :alt: Schematic diagram of the CrossSubject split
-        :align: center
-
-    Parameters
-    ----------
-    shuffle : bool, default=False
-        Whether to shuffle the order of subjects.
-    random_state : int, RandomState instance or None, default=None
-        Controls the randomness when `shuffle` is True.
-        Pass an int for reproducible output across multiple function calls.
-    cv_class : cross-validation class, default=LeaveOneGroupOut
-        Inner cross-validation strategy for splitting subjects.
-        By default, LeaveOneGroupOut is appropriate for cross-subject splitting.
-    cv_kwargs : dict
-        Additional arguments to pass to the inner cross-validation strategy.
-=======
 class CrossSessionSplitter(BaseCrossValidator):
     """Data splitter for cross session evaluation.
 
@@ -186,68 +156,10 @@
 
     test : ndarray
         The testing set indices for that split.
->>>>>>> 6d60d84c
     """
 
     def __init__(
         self,
-<<<<<<< HEAD
-        shuffle: bool = False,
-        random_state: int = None,
-        cv_class: type[BaseCrossValidator] = LeaveOneGroupOut,
-        **cv_kwargs: dict,
-    ):
-        self.cv_class = cv_class
-        self.cv_kwargs = cv_kwargs
-        self.shuffle = shuffle
-        self.random_state = random_state
-
-        self._rng = check_random_state(random_state) if shuffle else None
-        self._cv_kwargs = dict(cv_kwargs)
-
-        if not shuffle and random_state is not None:
-            raise ValueError("`random_state` should be None when `shuffle` is False")
-
-        if self.cv_class == LeaveOneGroupOut and len(self.cv_kwargs) == 0 and shuffle:
-            self.cv_class = GroupShuffleSplit
-
-        params = inspect.signature(self.cv_class).parameters
-        for p, v in [("shuffle", shuffle), ("random_state", self._rng), ("n_splits", 5)]:
-            if p in params:
-                self._cv_kwargs[p] = v
-
-    def get_n_splits(self, metadata):
-        """Return the number of splits for the cross-validation."""
-        # Number of subjects in the dataset
-        if self.cv_class == LeaveOneGroupOut:
-            return metadata["subject"].nunique()
-        else:
-            # Number of splits in the inner cross-validation strategy
-            return self.cv_kwargs["n_splits"]
-
-    def split(self, y, metadata):
-        """Generate indices to split data into training and test set."""
-
-        subjects_index = metadata["subject"].unique()
-
-        if self.shuffle:
-            self._rng.shuffle(subjects_index)
-            if self._cv_kwargs.get("n_splits") is None:
-                self._cv_kwargs["n_splits"] = len(subjects_index)
-
-        splitter = self.cv_class(**self._cv_kwargs)
-
-        for train_subject_idx, test_subject_idx in splitter.split(
-            X=np.zeros(len(subjects_index)), y=None, groups=subjects_index
-        ):
-            train_mask = metadata["subject"].isin(subjects_index[train_subject_idx])
-            test_mask = metadata["subject"].isin(subjects_index[test_subject_idx])
-
-            train_idx = metadata.index[train_mask].values
-            test_idx = metadata.index[test_mask].values
-
-            yield train_idx, test_idx
-=======
         cv_class: type[BaseCrossValidator] = LeaveOneGroupOut,
         shuffle: bool = False,
         random_state: int = None,
@@ -356,5 +268,4 @@
                 # returning the index
                 yield subject_indices[train_session_idx], subject_indices[
                     test_session_idx
-                ]
->>>>>>> 6d60d84c
+                ]