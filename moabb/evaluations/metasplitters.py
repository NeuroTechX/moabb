"""
The data splitters defined in this file are not directly related to a evaluation method
the way that WithinSession, CrossSession and CrossSubject splitters are.

OfflineSplit and TimeSeriesSplit split the test data, indicating weather model inference
will be computed using a Offline or a Pseudo-Online validation. Pseudo-online evaluation
is important when training data is pre-processed with some data-dependent transformation.
One part of the test data is separated as a calibration to compute the transformation.

SamplerSplit is an optional subsplit done on the training set to generate subsets with
different numbers of samples. It can be used to estimate the performance of the model
on different training sizes and plot learning curves.

"""

import numpy as np
from sklearn.model_selection import BaseCrossValidator

from moabb.evaluations.utils import sort_group


class OfflineSplit(BaseCrossValidator):
    """Offline split for evaluation test data.

    It can be used for further splitting of the test data based on sessions or runs as needed.

    Assumes that, per session, all test trials are available for inference. It can be used when
    no filtering or data alignment is needed.

    Parameters
    ----------
    n_folds: int
    Not used in this case, just so it can be initialized in the same way as
    PseudoOnlineSplit.

    Examples
    --------
    >>> import numpy as np
    >>> import pandas as pd
    >>> from moabb.evaluations.splitters import CrossSubjectSplitter
    >>> X = np.array([[[5, 6]]*12])[0]
    >>> y = np.array([[1, 2]*12])[0]
    >>> subjects = np.array([1, 1, 1, 1, 2, 2, 2, 2, 3, 3, 3, 3])
    >>> sessions = np.array([[0, 0, 1, 1]*3])[0]
    >>> metadata = pd.DataFrame(data={'subject': subjects, 'session': sessions})
    >>> csubj = CrossSubjectSplitter()
    >>> off = OfflineSplit()
    >>> csubj.get_n_splits(metadata)
    3
    >>> for i, (train_index, test_index) in enumerate(csubj.split(X, y, metadata)):
    >>>     print(f"Fold {i}:")
    >>>     print(f"  Train: index={train_index}, group={subjects[train_index]}, sessions={sessions[train_index]}")
    >>>     print(f"  Test:  index={test_index}, group={subjects[test_index]}, sessions={sessions[test_index]}")
    >>>     X_test, y_test, meta_test = X[test_index], y[test_index], metadata.loc[test_index]
    >>>     for j, test_session in enumerate(off.split(X_test, y_test, meta_test)):
    >>>         print(f"  By session - Test:  index={test_session}, group={subjects[test_session]}, sessions={sessions[test_session]}")

    Fold 0:
      Train: index=[ 4  5  6  7  8  9 10 11], group=[2 2 2 2 3 3 3 3], sessions=[0 0 1 1 0 0 1 1]
      Test:  index=[0 1 2 3], group=[1 1 1 1], sessions=[0 0 1 1]
      By session - Test:  index=[0, 1], group=[1 1], sessions=[0 0]
      By session - Test:  index=[2, 3], group=[1 1], sessions=[1 1]
    Fold 1:
      Train: index=[ 0  1  2  3  8  9 10 11], group=[1 1 1 1 3 3 3 3], sessions=[0 0 1 1 0 0 1 1]
      Test:  index=[4 5 6 7], group=[2 2 2 2], sessions=[0 0 1 1]
      By session - Test:  index=[4, 5], group=[2 2], sessions=[0 0]
      By session - Test:  index=[6, 7], group=[2 2], sessions=[1 1]
    Fold 2:
      Train: index=[0 1 2 3 4 5 6 7], group=[1 1 1 1 2 2 2 2], sessions=[0 0 1 1 0 0 1 1]
      Test:  index=[ 8  9 10 11], group=[3 3 3 3], sessions=[0 0 1 1]
      By session - Test:  index=[8, 9], group=[3 3], sessions=[0 0]
      By session - Test:  index=[10, 11], group=[3 3], sessions=[1 1]

    """

    def __init__(self, n_folds=None, run=False):
        self.n_folds = n_folds
        self.run = run

    def get_n_splits(self, metadata):
        return metadata.groupby(["subject", "session"]).ngroups

    def split(self, X, y, metadata):

        subjects = metadata["subject"]

        for subject in subjects.unique():
            mask = subjects == subject
            X_, y_, meta_ = X[mask], y[mask], metadata[mask]
            sessions = meta_.session.unique()

            for session in sessions:
                session_mask = meta_["session"] == session
<<<<<<< HEAD
                _, _, meta_session = X_[session_mask], y_[session_mask], meta_[session_mask]
=======
                X_session, y_session, meta_session = (
                    X_[session_mask],
                    y_[session_mask],
                    meta_[session_mask],
                )
>>>>>>> b435bf81

                # If you can (amd want) to split by run also
                if self.run and "run" in meta_session.columns:
                    runs = meta_session["run"].unique()

                    for run in runs:
                        run_mask = meta_session["run"] == run
                        ix_test = meta_session[run_mask].index
                        yield list(ix_test)

                else:
                    ix_test = meta_session.index
                    yield list(ix_test)


class PseudoOnlineSplit(BaseCrossValidator):
    """Pseudo-online split for evaluation test data.

    It takes into account the time sequence for obtaining the test data, and uses first run,
    or first #calib_size trials as calibration data, and the rest as evaluation data.
    Calibration data is important in the context where data alignment or filtering is used on
    training data.

    OBS: Be careful! Since this inference split is based on time disposition of obtained data,
    if your data is not organized by time, but by other parameter, such as class, you may want to
    be extra careful when using this split.

    Parameters
    ----------
    calib_size: int
    Size of calibration set, used if there is just one run.

    Examples
    --------
    >>> import numpy as np
    >>> import pandas as pd
    >>> from moabb.evaluations.splitters import CrossSubjectSplitter
    >>> from moabb.evaluations.metasplitters import PseudoOnlineSplit
    >>> X = np.array([[1, 2], [3, 4], [5, 6], [7, 8], [8, 9], [5, 4], [2, 5], [1, 7]])
    >>> y = np.array([1, 2, 1, 2, 1, 2, 1, 2])
    >>> subjects = np.array([1, 1, 1, 1, 2, 2, 2, 2])
    >>> sessions = np.array([0, 0, 1, 1, 0, 0, 1, 1])
    >>> runs = np.array(['0', '1', '0', '1', '0', '1', '0', '1'])
    >>> metadata = pd.DataFrame(data={'subject': subjects, 'session': sessions, 'run':runs})
    >>> csubj = CrossSubjectSplitter()
    >>> posplit = PseudoOnlineSplit()
    >>> posplit.get_n_splits(metadata)
    4
    >>> for i, (train_index, test_index) in enumerate(csubj.split(X, y, metadata)):
    >>>     print(f"Fold {i}:")
    >>>     print(f"  Train: index={train_index}, group={subjects[train_index]}, sessions={sessions[train_index]}, runs={runs[train_index]}")
    >>>     print(f"  Test:  index={test_index}, group={subjects[test_index]}, sessions={sessions[test_index]}, runs={runs[test_index]}")
    >>>     X_test, y_test, meta_test = X[test_index], y[test_index], metadata.loc[test_index]
    >>>     for j, (test_ix, calib_ix) in enumerate(posplit.split(X_test, y_test, meta_test)):
    >>>         print(f"     Evaluation:  index={test_ix}, group={subjects[test_ix]}, sessions={sessions[test_ix]}, runs={runs[test_ix]}")
    >>>         print(f"     Calibration:  index={calib_ix}, group={subjects[calib_ix]}, sessions={sessions[calib_ix]}, runs={runs[calib_ix]}")

    Fold 0:
      Train: index=[4 5 6 7], group=[2 2 2 2], sessions=[0 0 1 1], runs=['0' '1' '0' '1']
      Test:  index=[0 1 2 3], group=[1 1 1 1], sessions=[0 0 1 1], runs=['0' '1' '0' '1']
         Evaluation:  index=[1], group=[1], sessions=[0], runs=['1']
         Calibration:  index=[0], group=[1], sessions=[0], runs=['0']
         Evaluation:  index=[3], group=[1], sessions=[1], runs=['1']
         Calibration:  index=[2], group=[1], sessions=[1], runs=['0']
    Fold 1:
      Train: index=[0 1 2 3], group=[1 1 1 1], sessions=[0 0 1 1], runs=['0' '1' '0' '1']
      Test:  index=[4 5 6 7], group=[2 2 2 2], sessions=[0 0 1 1], runs=['0' '1' '0' '1']
         Evaluation:  index=[5], group=[2], sessions=[0], runs=['1']
         Calibration:  index=[4], group=[2], sessions=[0], runs=['0']
         Evaluation:  index=[7], group=[2], sessions=[1], runs=['1']
         Calibration:  index=[6], group=[2], sessions=[1], runs=['0']

    """

    def __init__(self, calib_size: int = None):
        self.calib_size = calib_size

    def get_n_splits(self, metadata):
        return len(metadata.groupby(["subject", "session"]))

    def split(self, X, y, metadata):

        for _, group in metadata.groupby(["subject", "session"]):
            runs = group.run.unique()
            if len(runs) > 1:
                # To guarantee that the runs are on the right order
                runs = sort_group(runs)
                for run in runs:
                    test_ix = group[group["run"] != run].index
                    calib_ix = group[group["run"] == run].index
                    yield list(test_ix), list(calib_ix)
                    break  # Take the fist run as calibration
            else:
                calib_size = self.calib_size
                calib_ix = group[:calib_size].index
                test_ix = group[calib_size:].index

                yield list(test_ix), list(
                    calib_ix
                )  # Take first #calib_size samples as calibration


class SamplerSplit(BaseCrossValidator):
    """Return subsets of the training data with different number of samples.

    This splitter can be used for estimating a model's performance when using different
    numbers of training samples, and for plotting the learning curve per number of training
    samples. You must define the data evaluation type (WithinSubject, CrossSession, CrossSubject)
    so the training set can be sampled. It is also needed to pass a dictionary indicating the
    policy used for sampling the training set and the number of examples (or the percentage) that
    each sample must contain.

    Parameters
    ----------
    data_eval: BaseCrossValidator object
        Evaluation splitter already initialized. It can be WithinSubject, CrossSession,
        or CrossSubject Splitters.
    data_size : dict
        Contains the policy to pick the datasizes to evaluate, as well as the actual values.
        The dict has the key 'policy' with either 'ratio' or 'per_class', and the key
        'value' with the actual values as a numpy array. This array should be
        sorted, such that values in data_size are strictly monotonically increasing.

    Examples
    --------
    >>> import numpy as np
    >>> import pandas as pd
    >>> X = np.array([[[5, 6]]*12])[0]
    >>> y = np.array([[1, 2]*12])[0]
    >>> subjects = np.array([1]*12)
    >>> sessions = np.array([0, 0, 0, 0, 0, 0, 1, 1, 1, 1, 1, 1])
    >>> runs = np.array(['0', '0', '1', '1', '2', '2', '0', '0', '1', '1', '2', '2',])
    >>> metadata = pd.DataFrame(data={'subject': subjects, 'session': sessions, 'run':runs})
    >>> from moabb.evaluations.metasplitters import SamplerSplit
    >>> from moabb.evaluations.splitters import CrossSessionSplitter
    >>> data_size = dict(policy="per_class", value=np.array([2,3]))
    >>> data_eval = CrossSessionSplitter()
    >>> sampler = SamplerSplit(data_eval, data_size)
    >>> for i, (train_index, test_index) in enumerate(sampler.split(X, y, metadata)):
    >>>    print(f"Fold {i}:")
    >>>    print(f"  Train: index={train_index}, sessions={sessions[train_index]}")
    >>>    print(f"  Test:  index={test_index}, sessions={sessions[test_index]}")

    Fold 0:
      Train: index=[6 8 7 9], sessions=[1 1 1 1]
      Test:  index=[0 1 2 3 4 5], sessions=[0 0 0 0 0 0]
    Fold 1:
      Train: index=[ 6  8 10  7  9 11], sessions=[1 1 1 1 1 1]
      Test:  index=[0 1 2 3 4 5], sessions=[0 0 0 0 0 0]
    Fold 2:
      Train: index=[0 2 1 3], sessions=[0 0 0 0]
      Test:  index=[ 6  7  8  9 10 11], sessions=[1 1 1 1 1 1]
    Fold 3:
      Train: index=[0 2 4 1 3 5], sessions=[0 0 0 0 0 0]
      Test:  index=[ 6  7  8  9 10 11], sessions=[1 1 1 1 1 1]

    """

    def __init__(self, data_eval, data_size):
        self.data_eval = data_eval
        self.data_size = data_size

        self.sampler = IndividualSamplerSplit(self.data_size)

    def get_n_splits(self, y, metadata):
        return self.data_eval.get_n_splits(metadata) * len(
            self.sampler.get_data_size_subsets(y)
        )

    def split(self, X, y, metadata, **kwargs):
        cv = self.data_eval
        sampler = self.sampler

        for ix_train, ix_test in cv.split(X, y, metadata, **kwargs):
            X_train, y_train, meta_train = (
                X[ix_train],
                y[ix_train],
                metadata.iloc[ix_train],
            )
            for ix_train_sample in sampler.split(X_train, y_train, meta_train):
                ix_train_sample = ix_train[ix_train_sample]
                yield ix_train_sample, ix_test


class IndividualSamplerSplit(BaseCrossValidator):
    """Return subsets of the training data with different number of samples.

    Util for estimating the performance of a model when using different number of
    training samples and plotting the learning curve. It must be used after already splitting
    data using one of the other evaluation data splitters (WithinSubject, CrossSession, CrossSubject)
    since it corresponds to a subsampling of the training data.

    This 'Individual' Sampler Split assumes that data and metadata being passed is training, and was
    already split by WithinSubject, CrossSession, or CrossSubject splitters.

    Parameters
    ----------
    data_size : dict
        Contains the policy to pick the datasizes to
        evaluate, as well as the actual values. The dict has the
        key 'policy' with either 'ratio' or 'per_class', and the key
        'value' with the actual values as a numpy array. This array should be
        sorted, such that values in data_size are strictly monotonically increasing.

    """

    def __init__(self, data_size):
        self.data_size = data_size

    def get_n_splits(self, y=None):
        return len(self.get_data_size_subsets(y))

    def get_data_size_subsets(self, y):
        if self.data_size is None:
            raise ValueError(
                "Cannot create data subsets without valid policy for data_size."
            )
        if self.data_size["policy"] == "ratio":
            vals = np.array(self.data_size["value"])
            if np.any(vals < 0) or np.any(vals > 1):
                raise ValueError("Data subset ratios must be in range [0, 1]")
            upto = np.ceil(vals * len(y)).astype(int)
            indices = [np.array(range(i)) for i in upto]
        elif self.data_size["policy"] == "per_class":
            classwise_indices = dict()
            n_smallest_class = np.inf
            for cl in np.unique(y):
                cl_i = np.where(cl == y)[0]
                classwise_indices[cl] = cl_i
                n_smallest_class = (
                    len(cl_i) if len(cl_i) < n_smallest_class else n_smallest_class
                )
            indices = []
            for ds in self.data_size["value"]:
                if ds > n_smallest_class:
                    raise ValueError(
                        f"Smallest class has {n_smallest_class} samples. "
                        f"Desired samples per class {ds} is too large."
                    )
                indices.append(
                    np.concatenate(
                        [classwise_indices[cl][:ds] for cl in classwise_indices]
                    )
                )
        else:
            raise ValueError(f"Unknown policy {self.data_size['policy']}")
        return indices

    def split(self, X, y, metadata):

        data_size_steps = self.get_data_size_subsets(y)
        for subset_indices in data_size_steps:
            ix_train = subset_indices
            yield ix_train<|MERGE_RESOLUTION|>--- conflicted
+++ resolved
@@ -91,15 +91,7 @@
 
             for session in sessions:
                 session_mask = meta_["session"] == session
-<<<<<<< HEAD
                 _, _, meta_session = X_[session_mask], y_[session_mask], meta_[session_mask]
-=======
-                X_session, y_session, meta_session = (
-                    X_[session_mask],
-                    y_[session_mask],
-                    meta_[session_mask],
-                )
->>>>>>> b435bf81
 
                 # If you can (amd want) to split by run also
                 if self.run and "run" in meta_session.columns:
