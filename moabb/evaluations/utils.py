--- conflicted
+++ resolved
@@ -26,8 +26,6 @@
     except ImportError:
         return False
 
-    return False
-
 
 def save_model(model, save_path: str, cv_index: int):
     """
@@ -47,19 +45,15 @@
         List of filenames where the model is saved
     """
     # Save the model
-<<<<<<< HEAD
     if any(_check_if_is_keras_model(step) for step in model.named_steps.values()):
         print("Keras models are not supported for saving yet.")
         return
     else:
         makedirs(save_path, exist_ok=True)
-        return dump(model, Path(save_path) / f"fitted_model_{cv_index}.pkl")
-=======
-    makedirs(save_path, exist_ok=True)
-    with open((Path(save_path) / f"fitted_model_{cv_index}.pkl"), "wb") as f:
-        dump(model, f)
-    return
->>>>>>> 5f449620
+
+        with open((Path(save_path) / f"fitted_model_{cv_index}.pkl"), "wb") as f:
+            dump(model, f)
+        return
 
 
 def save_model_list(model_list: list, score_list: Sequence, save_path: str):
