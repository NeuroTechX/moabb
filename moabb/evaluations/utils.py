from __future__ import annotations

import logging
from pathlib import Path
from pickle import HIGHEST_PROTOCOL, dump
from typing import Sequence

from mne.utils.config import _open_lock
from numpy import argmax
<<<<<<< HEAD
=======
from sklearn.base import ClassifierMixin
>>>>>>> 3fad81fe
from sklearn.model_selection import GridSearchCV
from sklearn.pipeline import Pipeline


log = logging.getLogger(__name__)


try:
    from optuna.distributions import CategoricalDistribution

    optuna_available = True
except ImportError:
    optuna_available = False


def _check_if_is_pytorch_model(model):
    """Check if the model is a skorch model.

    Parameters
    ----------
    model: object
        Model to check
    Returns
    -------
    is_pytorch_model: bool
        True if the model is a Skorch model
    """
    try:
        from skorch import NeuralNetClassifier

        is_pytorch_model = isinstance(model, NeuralNetClassifier)
        return is_pytorch_model
    except ImportError:
        return False


def _check_if_is_pytorch_steps(model):
    skorch_valid = False
    try:
        skorch_valid = any(
            _check_if_is_pytorch_model(j) for j in model.named_steps.values()
        )
        return skorch_valid
    except Exception:
        return skorch_valid


def _save_model_cv(model: object, save_path: str | Path, cv_index: str | int):
    """Save a model fitted to a given fold from cross-validation.

    Parameters
    ----------
    model: object
        Model (pipeline) fitted
    save_path: str
        Path to save the model, will create if it does not exist
        based on the parameter hdf5_path from the evaluation object.
    cv_index: str
        Index of the cross-validation fold used to fit the model
        or 'best' if the model is the best fitted

    Returns
    -------
    """
    if save_path is None:
        raise IOError("No path to save the model")
    else:
        Path(save_path).mkdir(parents=True, exist_ok=True)

    if _check_if_is_pytorch_steps(model):
        for step_name in model.named_steps:
            step = model.named_steps[step_name]
            file_step = f"{step_name}_fitted_{cv_index}"

            if _check_if_is_pytorch_model(step):
                step.save_params(
                    f_params=Path(save_path) / f"{file_step}_model.pkl",
                    f_optimizer=Path(save_path) / f"{file_step}_optim.pkl",
                    f_history=Path(save_path) / f"{file_step}_history.json",
                    f_criterion=Path(save_path) / f"{file_step}_criterion.pkl",
                )
            else:
                with _open_lock((Path(save_path) / f"{file_step}.pkl"), "wb") as file:
                    dump(step, file, protocol=HIGHEST_PROTOCOL)
    else:
        with _open_lock((Path(save_path) / f"fitted_model_{cv_index}.pkl"), "wb") as file:
            dump(model, file, protocol=HIGHEST_PROTOCOL)


def _save_model_list(model_list: list | Pipeline, score_list: Sequence, save_path: str):
    """Save a list of models fitted to a folder.

    Parameters
    ----------
    model_list: list | Pipeline
        List of models or model (pipelines) fitted
    score_list: Sequence
        List of scores for each model in model_list
    save_path: str
        Path to save the models, will create if it does not exist
        based on the parameter hdf5_path from the evaluation object.
    Returns
    -------
    """
    if model_list is None:
        return

    Path(save_path).mkdir(parents=True, exist_ok=True)

    if not isinstance(model_list, list):
        model_list = [model_list]

    for cv_index, model in enumerate(model_list):
        _save_model_cv(model, save_path, str(cv_index))

    best_model = model_list[argmax(score_list)]

    _save_model_cv(best_model, save_path, "best")


def _create_save_path(
    hdf5_path,
    code: str,
    subject: int | str,
    session: str,
    name: str,
    grid=False,
    eval_type="WithinSession",
):
    """Create a save path based on evaluation parameters.

    Parameters
    ----------
    hdf5_path : str
       The base path where the models will be saved.
    code : str
       The code for the evaluation.
    subject : int
       The subject ID for the evaluation.
    session : str
       The session ID for the evaluation.
    name : str
       The name for the evaluation.
    grid : bool, optional
       Whether the evaluation is a grid search or not. Defaults to False.
    eval_type : str, optional
       The type of evaluation, either 'WithinSession', 'CrossSession' or 'CrossSubject'.
       Defaults to WithinSession.
    Returns
    -------
    path_save: str
       The created save path.
    """
    if hdf5_path is not None:
        if eval_type != "WithinSession":
            session = ""

        if grid:
            path_save = (
                Path(hdf5_path)
                / f"Search_{eval_type}"
                / code
                / f"{str(subject)}"
                / str(session)
                / str(name)
            )
        else:
            path_save = (
                Path(hdf5_path)
                / f"Models_{eval_type}"
                / code
                / f"{str(subject)}"
                / str(session)
                / str(name)
            )

        return str(path_save)
    else:
        log.warning("No hdf5_path provided, models will not be saved.")


def _convert_sklearn_params_to_optuna(param_grid: dict) -> dict:
    """
    Function to convert the parameter in Optuna format. This function will
    create a categorical distribution of values from the list of values
    provided in the parameter grid.

    Parameters
    ----------
    param_grid:
        Dictionary with the parameters to be converted.

    Returns
    -------
    optuna_params: dict
        Dictionary with the parameters converted to Optuna format.
    """
    if not optuna_available:
        raise ImportError(
            "Optuna is not available. Please install it optuna " "and optuna-integration."
        )
    else:
        optuna_params = {}
        for key, value in param_grid.items():
            try:
                if isinstance(value, list):
                    optuna_params[key] = CategoricalDistribution(value)
                else:
                    optuna_params[key] = value
            except Exception as e:
                raise ValueError(f"Conversion failed for parameter {key}: {e}")
        return optuna_params


<<<<<<< HEAD
def check_search_available():
    """Check if optuna is available"""
    try:
        from optuna.integration import OptunaSearchCV

        optuna_available = True
    except ImportError:
        optuna_available = False

    if optuna_available:
        search_methods = {"grid": GridSearchCV, "optuna": OptunaSearchCV}
    else:
        search_methods = {"grid": GridSearchCV}

    return search_methods, optuna_available
=======
# Classifier-only OptunaSearchCV wrapper logic.
#
# MOABB currently benchmarks classification tasks only. We therefore provide a
# single wrapper class adding ClassifierMixin and setting `_estimator_type` to
# "classifier" so that scikit-learn>=1.7 correctly infers response methods.
# This avoids the earlier need for dynamic factory logic and pickling issues
# with locally scoped classes.

try:
    from optuna.integration import OptunaSearchCV as _BaseOptunaSearchCV

    class OptunaSearchCVClassifier(_BaseOptunaSearchCV, ClassifierMixin):
        _estimator_type = "classifier"

        def __sklearn_tags__(self):  # scikit-learn >=1.7 tag override
            tags = super().__sklearn_tags__()

            if isinstance(tags, dict):
                tags["estimator_type"] = "classifier"
                return tags

            try:
                tags["estimator_type"] = "classifier"
            except Exception:
                try:
                    tags.estimator_type = "classifier"
                except Exception:
                    return {"estimator_type": "classifier"}

            return tags

    _classifier_wrapper_available = True
except ImportError:  # pragma: no cover - optuna not installed path
    OptunaSearchCVClassifier = None
    _classifier_wrapper_available = False


def check_search_available():
    """Return available search methods and Optuna availability flag.

    Always returns a classifier-only OptunaSearchCV when optuna is installed.
    """
    if _classifier_wrapper_available and OptunaSearchCVClassifier is not None:

        def OptunaSearchCV(estimator, param_distributions, **kwargs):
            return OptunaSearchCVClassifier(estimator, param_distributions, **kwargs)

        search_methods = {"grid": GridSearchCV, "optuna": OptunaSearchCV}
        return search_methods, True
    else:
        return {"grid": GridSearchCV}, False
>>>>>>> 3fad81fe
<|MERGE_RESOLUTION|>--- conflicted
+++ resolved
@@ -7,10 +7,7 @@
 
 from mne.utils.config import _open_lock
 from numpy import argmax
-<<<<<<< HEAD
-=======
 from sklearn.base import ClassifierMixin
->>>>>>> 3fad81fe
 from sklearn.model_selection import GridSearchCV
 from sklearn.pipeline import Pipeline
 
@@ -225,23 +222,6 @@
         return optuna_params
 
 
-<<<<<<< HEAD
-def check_search_available():
-    """Check if optuna is available"""
-    try:
-        from optuna.integration import OptunaSearchCV
-
-        optuna_available = True
-    except ImportError:
-        optuna_available = False
-
-    if optuna_available:
-        search_methods = {"grid": GridSearchCV, "optuna": OptunaSearchCV}
-    else:
-        search_methods = {"grid": GridSearchCV}
-
-    return search_methods, optuna_available
-=======
 # Classifier-only OptunaSearchCV wrapper logic.
 #
 # MOABB currently benchmarks classification tasks only. We therefore provide a
@@ -292,5 +272,4 @@
         search_methods = {"grid": GridSearchCV, "optuna": OptunaSearchCV}
         return search_methods, True
     else:
-        return {"grid": GridSearchCV}, False
->>>>>>> 3fad81fe
+        return {"grid": GridSearchCV}, False