from __future__ import annotations

import re
from pathlib import Path
from pickle import HIGHEST_PROTOCOL, dump
from typing import Sequence

import numpy as np
from numpy import argmax
from sklearn.pipeline import Pipeline


try:
    from optuna.distributions import CategoricalDistribution

    optuna_available = True
except ImportError:
    optuna_available = False


def _check_if_is_keras_model(model):
    """Check if the model is a Keras model.

    Parameters
    ----------
    model: object
        Model to check
    Returns
    -------
    is_keras_model: bool
        True if the model is a Keras model
    """
    try:
        from scikeras.wrappers import KerasClassifier

        is_keras_model = isinstance(model, KerasClassifier)
        return is_keras_model
    except ImportError:
        return False


def _check_if_is_pytorch_model(model):
    """Check if the model is a Keras model.

    Parameters
    ----------
    model: object
        Model to check
    Returns
    -------
    is_keras_model: bool
        True if the model is a Keras model
    """
    try:
        from skorch import NeuralNetClassifier

        is_pytorch_model = isinstance(model, NeuralNetClassifier)
        return is_pytorch_model
    except ImportError:
        return False


def _check_if_is_pytorch_steps(model):
    skorch_valid = False
    try:
        skorch_valid = any(
            _check_if_is_pytorch_model(j) for j in model.named_steps.values()
        )
        return skorch_valid
    except Exception:
        return skorch_valid


def _check_if_is_keras_steps(model):
    keras_valid = False
    try:
        keras_valid = any(_check_if_is_keras_model(j) for j in model.named_steps.values())
        return keras_valid
    except Exception:
        return keras_valid


def save_model_cv(model: object, save_path: str | Path, cv_index: str | int):
    """Save a model fitted to a given fold from cross-validation.

    Parameters
    ----------
    model: object
        Model (pipeline) fitted
    save_path: str
        Path to save the model, will create if it does not exist
        based on the parameter hdf5_path from the evaluation object.
    cv_index: str
        Index of the cross-validation fold used to fit the model
        or 'best' if the model is the best fitted

    Returns
    -------
    """
    if save_path is None:
        raise IOError("No path to save the model")
    else:
        Path(save_path).mkdir(parents=True, exist_ok=True)

    if _check_if_is_pytorch_steps(model):
        for step_name in model.named_steps:
            step = model.named_steps[step_name]
            file_step = f"{step_name}_fitted_{cv_index}"

            if _check_if_is_pytorch_model(step):
                step.save_params(
                    f_params=Path(save_path) / f"{file_step}_model.pkl",
                    f_optimizer=Path(save_path) / f"{file_step}_optim.pkl",
                    f_history=Path(save_path) / f"{file_step}_history.json",
                    f_criterion=Path(save_path) / f"{file_step}_criterion.pkl",
                )
            else:
                with open((Path(save_path) / f"{file_step}.pkl"), "wb") as file:
                    dump(step, file, protocol=HIGHEST_PROTOCOL)

    elif _check_if_is_keras_steps(model):
        for step_name in model.named_steps:
            file_step = f"{step_name}_fitted_model_{cv_index}"
            step = model.named_steps[step_name]
            if _check_if_is_keras_model(step):
                step.model_.save(Path(save_path) / f"{file_step}.h5")
            else:
                with open((Path(save_path) / f"{file_step}.pkl"), "wb") as file:
                    dump(step, file, protocol=HIGHEST_PROTOCOL)
    else:
        with open((Path(save_path) / f"fitted_model_{cv_index}.pkl"), "wb") as file:
            dump(model, file, protocol=HIGHEST_PROTOCOL)


def save_model_list(model_list: list | Pipeline, score_list: Sequence, save_path: str):
    """Save a list of models fitted to a folder.

    Parameters
    ----------
    model_list: list | Pipeline
        List of models or model (pipelines) fitted
    score_list: Sequence
        List of scores for each model in model_list
    save_path: str
        Path to save the models, will create if it does not exist
        based on the parameter hdf5_path from the evaluation object.
    Returns
    -------
    """
    if model_list is None:
        return

    Path(save_path).mkdir(parents=True, exist_ok=True)

    if not isinstance(model_list, list):
        model_list = [model_list]

    for cv_index, model in enumerate(model_list):
        save_model_cv(model, save_path, str(cv_index))

    best_model = model_list[argmax(score_list)]

    save_model_cv(best_model, save_path, "best")


def create_save_path(
    hdf5_path,
    code: str,
    subject: int | str,
    session: str,
    name: str,
    grid=False,
    eval_type="WithinSession",
):
    """Create a save path based on evaluation parameters.

    Parameters
    ----------
    hdf5_path : str
       The base path where the models will be saved.
    code : str
       The code for the evaluation.
    subject : int
       The subject ID for the evaluation.
    session : str
       The session ID for the evaluation.
    name : str
       The name for the evaluation.
    grid : bool, optional
       Whether the evaluation is a grid search or not. Defaults to False.
    eval_type : str, optional
       The type of evaluation, either 'WithinSession', 'CrossSession' or 'CrossSubject'.
       Defaults to WithinSession.
    Returns
    -------
    path_save: str
       The created save path.
    """
    if hdf5_path is not None:
        if eval_type != "WithinSession":
            session = ""

        if grid:
            path_save = (
                Path(hdf5_path)
                / f"GridSearch_{eval_type}"
                / code
                / f"{str(subject)}"
                / str(session)
                / str(name)
            )
        else:
            path_save = (
                Path(hdf5_path)
                / f"Models_{eval_type}"
                / code
                / f"{str(subject)}"
                / str(session)
                / str(name)
            )

        return str(path_save)
    else:
        print("No hdf5_path provided, models will not be saved.")


<<<<<<< HEAD
def sort_group(groups):
    runs_sort = []
    pattern = r"([0-9]+)(|[a-zA-Z]+[a-zA-Z0-9]*)"
    for i, group in enumerate(groups):
        index, description = re.fullmatch(pattern, group).groups()
        index = int(index)
        runs_sort.append(index)
    sorted_ix = np.argsort(runs_sort)
    return groups[sorted_ix]
=======
def _convert_sklearn_params_to_optuna(param_grid: dict) -> dict:
    """
    Function to convert the parameter in Optuna format. This function will
    create a categorical distribution of values from the list of values
    provided in the parameter grid.

    Parameters
    ----------
    param_grid:
        Dictionary with the parameters to be converted.

    Returns
    -------
    optuna_params: dict
        Dictionary with the parameters converted to Optuna format.
    """
    if not optuna_available:
        raise ImportError(
            "Optuna is not available. Please install it optuna " "and optuna-integration."
        )
    else:
        optuna_params = {}
        for key, value in param_grid.items():
            try:
                if isinstance(value, list):
                    optuna_params[key] = CategoricalDistribution(value)
                else:
                    optuna_params[key] = value
            except Exception as e:
                raise ValueError(f"Conversion failed for parameter {key}: {e}")
        return optuna_params
>>>>>>> ca79b901
<|MERGE_RESOLUTION|>--- conflicted
+++ resolved
@@ -222,9 +222,8 @@
         return str(path_save)
     else:
         print("No hdf5_path provided, models will not be saved.")
-
-
-<<<<<<< HEAD
+        
+
 def sort_group(groups):
     runs_sort = []
     pattern = r"([0-9]+)(|[a-zA-Z]+[a-zA-Z0-9]*)"
@@ -234,7 +233,8 @@
         runs_sort.append(index)
     sorted_ix = np.argsort(runs_sort)
     return groups[sorted_ix]
-=======
+  
+
 def _convert_sklearn_params_to_optuna(param_grid: dict) -> dict:
     """
     Function to convert the parameter in Optuna format. This function will
@@ -265,5 +265,4 @@
                     optuna_params[key] = value
             except Exception as e:
                 raise ValueError(f"Conversion failed for parameter {key}: {e}")
-        return optuna_params
->>>>>>> ca79b901
+        return optuna_params