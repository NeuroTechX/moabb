import logging
from abc import ABC, abstractmethod

from sklearn.base import BaseEstimator

from moabb.analysis import ResultsDB
from moabb.datasets.base import BaseDataset
from moabb.paradigms.base import BaseParadigm

log = logging.getLogger()


class BaseEvaluation(ABC):
    '''Base class that defines necessary operations for an evaluation.
    Evaluations determine what the train and test sets are and can implement
    additional data preprocessing steps for more complicated algorithms.

    Parameters
    ----------
    paradigm : Paradigm instance
        the paradigm to use.
    datasets : List of Dataset Instance.
        The list of dataset to run the evaluation. If none, the list of
        compatible dataset will be retrieved from the paradigm instance.
    random_state:
        if not None, can guarantee same seed
    n_jobs: 1;
        number of jobs for fitting of pipeline
    overwrite: bool (defaul False)
        if true, overwrite the results.
    suffix: str
        suffix for the results file.
    '''
    def __repr__(self):
        return '{}(random_state={})'.format(type(self).__name__,self.random_state)

    def __init__(self, paradigm, datasets=None, random_state=None, n_jobs=1,
                 overwrite=False, suffix=''):
        self.random_state = random_state
        self.n_jobs = n_jobs

        # check paradigm
        if not isinstance(paradigm, BaseParadigm):
            raise(ValueError("paradigm must be an Paradigm instance"))
        self.paradigm = paradigm

        # if no dataset provided, then we get the list from the paradigm
        if datasets is None:
            datasets = self.paradigm.datasets

        if not isinstance(datasets, list):
            if datasets is None:
                datasets = paradigm.datasets
            else:
                if isinstance(datasets, BaseDataset):
                    datasets = [datasets]
                else:
                    raise(ValueError("datasets must be a list or a dataset "
                                     "instance"))

        for dataset in datasets:
            if not(isinstance(dataset, BaseDataset)):
                raise(ValueError("datasets must only contains dataset "
                                 "instance"))
        rm = []
        for dataset in datasets:
            # fixme, we might want to drop dataset that are not compatible
            valid_for_paradigm = self.paradigm.is_valid(dataset)
            valid_for_eval = self.is_valid(dataset)
            if not valid_for_paradigm:
                log.warning(f"{dataset} not compatible with "
                            "paradigm. Removing this dataset from the list.")
                rm.append(dataset)
            elif not valid_for_eval:
                log.warning(f"{dataset} not compatible with evaluation. "
                            "Removing this dataset from the list.")
                rm.append(dataset)

        [datasets.remove(r) for r in rm]

        self.datasets = datasets

        self.results = Results(type(self),
                               type(self.paradigm),
                               overwrite=overwrite,
                               suffix=suffix)

    def process(self, pipelines):
        '''Runs all pipelines on all datasets.

        This function will apply all provided pipelines and return a dataframe
        containing the results of the evaluation.

        Parameters
        ----------
        pipelines : dict of pipeline instance.
            A dict containing the sklearn pipeline to evaluate.

        Return
        ------
        results: pd.DataFrame
            A dataframe containing the results.

        '''

        # check pipelines
        if not isinstance(pipelines, dict):
            raise(ValueError("pipelines must be a dict"))

        for _, pipeline in pipelines.items():
            if not(isinstance(pipeline, BaseEstimator)):
                raise(ValueError("pipelines must only contains Pipelines "
                                 "instance"))

<<<<<<< HEAD
        results = ResultsDB(write=True, evaluation=self)

=======
>>>>>>> 6da906a1
        for dataset in self.datasets:
            log.info('Processing dataset: {}'.format(dataset.code))
            results = self.evaluate(dataset, pipelines)
            for res in results:
                self.push_result(res, pipelines)

        return self.results.to_dataframe()

    def push_result(self, res, pipelines):
        message = '{} | '.format(res['pipeline'])
        message += '{} | {} | {}'.format(res['dataset'].code,
                                         res['subject'], res['session'])
        message += ': Score %.3f' % res['score']
        log.info(message)
        self.results.add({res['pipeline']: res}, pipelines=pipelines)

    @abstractmethod
    def evaluate(self, dataset, pipelines):
        '''Evaluate results on a single dataset.

        This method return a generator. each results item is a dict with
        the following convension::

            res = {'time': Duration of the training ,
                   'dataset': dataset id,
                   'subject': subject id,
                   'session': session id,
                   'score': score,
                   'n_samples': number of training examples,
                   'n_channels': number of channel,
                   'pipeline': pipeline name}
        '''
        pass

    @abstractmethod
    def is_valid(self, dataset):
        """Verify the dataset is compatible with evaluation.

        This method is called to verify dataset given in the constructor
        are compatible with the evaluation context.

        This method should return false if the dataset does not match the
        evaluation. This is for example the case if the dataset does not
        contain enought session for a cross-session eval.

        Parameters
        ----------
        dataset : dataset instance
            The dataset to verify.

        """<|MERGE_RESOLUTION|>--- conflicted
+++ resolved
@@ -112,11 +112,6 @@
                 raise(ValueError("pipelines must only contains Pipelines "
                                  "instance"))
 
-<<<<<<< HEAD
-        results = ResultsDB(write=True, evaluation=self)
-
-=======
->>>>>>> 6da906a1
         for dataset in self.datasets:
             log.info('Processing dataset: {}'.format(dataset.code))
             results = self.evaluate(dataset, pipelines)
