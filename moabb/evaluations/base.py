import logging
from abc import ABC, abstractmethod

from sklearn.base import BaseEstimator

from moabb.analysis import Results
from moabb.datasets.base import BaseDataset
from moabb.paradigms.base import BaseParadigm


log = logging.getLogger(__name__)


class BaseEvaluation(ABC):
    """Base class that defines necessary operations for an evaluation.
    Evaluations determine what the train and test sets are and can implement
    additional data preprocessing steps for more complicated algorithms.

    Parameters
    ----------
    paradigm : Paradigm instance
        The paradigm to use.
    datasets : List of Dataset instance
        The list of dataset to run the evaluation. If none, the list of
        compatible dataset will be retrieved from the paradigm instance.
    random_state: int, RandomState instance, default=None
        If not None, can guarantee same seed for shuffling examples.
    n_jobs: int, default=1
        Number of jobs for fitting of pipeline.
    overwrite: bool, default=False
        If true, overwrite the results.
    error_score: "raise" or numeric, default="raise"
        Value to assign to the score if an error occurs in estimator fitting. If set to
        ‘raise’, the error is raised.
    suffix: str
        Suffix for the results file.
    hdf5_path: str
        Specific path for storing the results.
    additional_columns: None
        Adding information to results.
    return_epochs: bool, default=False
        use MNE epoch to train pipelines.
    return_raws: bool, default=False
        use MNE raw to train pipelines.
    mne_labels: bool, default=False
        if returning MNE epoch, use original dataset label if True
    """

    def __init__(
        self,
        paradigm,
        datasets=None,
        random_state=None,
        n_jobs=1,
        overwrite=False,
        error_score="raise",
        suffix="",
        hdf5_path=None,
        additional_columns=None,
        return_epochs=False,
        return_raws=False,
        mne_labels=False,
    ):
        self.random_state = random_state
        self.n_jobs = n_jobs
        self.error_score = error_score
        self.hdf5_path = hdf5_path
        self.return_epochs = return_epochs
        self.return_raws = return_raws
        self.mne_labels = mne_labels

        # check paradigm
        if not isinstance(paradigm, BaseParadigm):
            raise (ValueError("paradigm must be an Paradigm instance"))
        self.paradigm = paradigm

        # check labels
        if self.mne_labels and not self.return_epochs:
            raise (ValueError("mne_labels could only be set with return_epochs"))

        # if no dataset provided, then we get the list from the paradigm
        if datasets is None:
            datasets = self.paradigm.datasets

        if not isinstance(datasets, list):
            if isinstance(datasets, BaseDataset):
                datasets = [datasets]
            else:
                raise (ValueError("datasets must be a list or a dataset " "instance"))

        for dataset in datasets:
            if not (isinstance(dataset, BaseDataset)):
                raise (ValueError("datasets must only contains dataset " "instance"))
        rm = []
        for dataset in datasets:
            valid_for_paradigm = self.paradigm.is_valid(dataset)
            valid_for_eval = self.is_valid(dataset)
            if not valid_for_paradigm:
                log.warning(
                    f"{dataset} not compatible with "
                    "paradigm. Removing this dataset from the list."
                )
                rm.append(dataset)
            elif not valid_for_eval:
                log.warning(
                    f"{dataset} not compatible with evaluation. "
                    "Removing this dataset from the list."
                )
                rm.append(dataset)

        [datasets.remove(r) for r in rm]
        if len(datasets) > 0:
            self.datasets = datasets
        else:
            raise Exception(
                """No datasets left after paradigm
            and evaluation checks"""
            )

        self.results = Results(
            type(self),
            type(self.paradigm),
            overwrite=overwrite,
            suffix=suffix,
            hdf5_path=self.hdf5_path,
            additional_columns=additional_columns,
        )

    def process(self, pipelines, param_grid=None):
        """Runs all pipelines on all datasets.

        This function will apply all provided pipelines and return a dataframe
        containing the results of the evaluation.

        Parameters
        ----------
        pipelines : dict of pipeline instance.
            A dict containing the sklearn pipeline to evaluate.
        param_grid : dict of str
<<<<<<< HEAD
            The key of the dictionary must be the same as the pipeline associated.
=======
            The key of the dictionary must be the same as the associated pipeline.
>>>>>>> 87544d3b

        Returns
        -------
        results: pd.DataFrame
            A dataframe containing the results.

        """

        # check pipelines
        if not isinstance(pipelines, dict):
            raise (ValueError("pipelines must be a dict"))

        for _, pipeline in pipelines.items():
            if not (isinstance(pipeline, BaseEstimator)):
                raise (ValueError("pipelines must only contains Pipelines " "instance"))

        for dataset in self.datasets:
            log.info("Processing dataset: {}".format(dataset.code))
            results = self.evaluate(dataset, pipelines, param_grid)
            for res in results:
                self.push_result(res, pipelines)

        return self.results.to_dataframe(pipelines=pipelines)

    def push_result(self, res, pipelines):
        message = "{} | ".format(res["pipeline"])
        message += "{} | {} | {}".format(
            res["dataset"].code, res["subject"], res["session"]
        )
        message += ": Score %.3f" % res["score"]
        log.info(message)
        self.results.add({res["pipeline"]: res}, pipelines=pipelines)

    def get_results(self):
        return self.results.to_dataframe()

    @abstractmethod
    def evaluate(self, dataset, pipelines, param_grid):
        """Evaluate results on a single dataset.

        This method return a generator. each results item is a dict with
        the following convension::

            res = {'time': Duration of the training ,
                   'dataset': dataset id,
                   'subject': subject id,
                   'session': session id,
                   'score': score,
                   'n_samples': number of training examples,
                   'n_channels': number of channel,
                   'pipeline': pipeline name}
        """
        pass

    @abstractmethod
    def is_valid(self, dataset):
        """Verify the dataset is compatible with evaluation.

        This method is called to verify dataset given in the constructor
        are compatible with the evaluation context.

        This method should return false if the dataset does not match the
        evaluation. This is for example the case if the dataset does not
        contain enought session for a cross-session eval.

        Parameters
        ----------
        dataset : dataset instance
            The dataset to verify.

        """<|MERGE_RESOLUTION|>--- conflicted
+++ resolved
@@ -137,11 +137,7 @@
         pipelines : dict of pipeline instance.
             A dict containing the sklearn pipeline to evaluate.
         param_grid : dict of str
-<<<<<<< HEAD
-            The key of the dictionary must be the same as the pipeline associated.
-=======
             The key of the dictionary must be the same as the associated pipeline.
->>>>>>> 87544d3b
 
         Returns
         -------
