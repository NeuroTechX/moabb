--- conflicted
+++ resolved
@@ -64,11 +64,8 @@
         return_epochs=False,
         return_raws=False,
         mne_labels=False,
-<<<<<<< HEAD
         n_splits=None,
-=======
         save_model=False,
->>>>>>> a842cd5e
     ):
         self.random_state = random_state
         self.n_jobs = n_jobs
@@ -78,11 +75,8 @@
         self.return_epochs = return_epochs
         self.return_raws = return_raws
         self.mne_labels = mne_labels
-<<<<<<< HEAD
         self.n_splits = n_splits
-=======
         self.save_model = save_model
->>>>>>> a842cd5e
         # check paradigm
         if not isinstance(paradigm, BaseParadigm):
             raise (ValueError("paradigm must be an Paradigm instance"))
