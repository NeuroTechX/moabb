"""P300 Paradigms."""

import logging

from moabb.datasets import utils
from moabb.datasets.fake import FakeDataset
from moabb.datasets.preprocessing import RawToEventsP300
from moabb.paradigms.base import BaseParadigm


log = logging.getLogger(__name__)


class BaseP300(BaseParadigm):
    """Base P300 paradigm.

    Please use one of the child classes

    Parameters
    ----------

    filters: list of list (defaults [[7, 35]])
        bank of bandpass filter to apply.

    events: List of str | None (default None)
        event to use for epoching. If None, default to all events defined in
        the dataset.

    tmin: float (default 0.0)
        Start time (in second) of the epoch, relative to the dataset specific
        task interval e.g. tmin = 1 would mean the epoch will start 1 second
        after the beginning of the task as defined by the dataset.

    tmax: float | None, (default None)
        End time (in second) of the epoch, relative to the beginning of the
        dataset specific task interval. tmax = 5 would mean the epoch will end
        5 second after the beginning of the task as defined in the dataset. If
        None, use the dataset value.

    baseline: None | tuple of length 2
            The time interval to consider as “baseline” when applying baseline
            correction. If None, do not apply baseline correction.
            If a tuple (a, b), the interval is between a and b (in seconds),
            including the endpoints.
            Correction is applied by computing the mean of the baseline period
            and subtracting it from the data (see mne.Epochs)

    channels: list of str | None (default None)
        list of channel to select. If None, use all EEG channels available in
        the dataset.

    resample: float | None (default None)
        If not None, resample the eeg data with the sampling rate provided.
    """

    def __init__(
        self,
        filters=([1, 24],),
        events=None,
        tmin=0.0,
        tmax=None,
        baseline=None,
        channels=None,
        resample=None,
    ):
        super().__init__(
            filters=filters,
            events=events,
            channels=channels,
            baseline=baseline,
            resample=resample,
            tmin=tmin,
            tmax=tmax,
        )

    def is_valid(self, dataset):
        ret = True
        if not (dataset.paradigm == "p300"):
            ret = False

        # check if dataset has required events
        if self.events:
            if not set(self.events) <= set(dataset.event_id.keys()):
                ret = False

        # we should verify list of channels, somehow
        return ret

<<<<<<< HEAD
    @abc.abstractmethod
    def used_events(self, dataset):
        pass

    def process_raw(  # noqa: C901
        self, raw, dataset, return_epochs=False, return_raws=False
    ):
        """Process one raw data file.

        This function apply the preprocessing and eventual epoching on the
        individual run, and return the data, labels and a dataframe with
        metadata.

        metadata is a dataframe with as many row as the length of the data
        and labels.

        Parameters
        ----------
        raw: mne.Raw instance
            the raw EEG data.
        dataset : dataset instance
            The dataset corresponding to the raw file. mainly use to access
            dataset specific information.
        return_epochs: boolean
            This flag specifies whether to return only the data array or the
            complete processed mne.Epochs
        return_raws: boolean
            To return raw files and events, to ensure compatibility with braindecode.
            Mutually exclusive with return_epochs

        returns
        -------
        X : Union[np.ndarray, mne.Epochs]
            the data that will be used as features for the model
            Note: if return_epochs=True,  this is mne.Epochs
            if return_epochs=False, this is np.ndarray
        labels: np.ndarray
            the labels for training / evaluating the model
        metadata: pd.DataFrame
            A dataframe containing the metadata
        """

        if return_epochs and return_raws:
            message = "Select only return_epochs or return_raws, not both"
            raise ValueError(message)

        # get events id
=======
    def _get_events_pipeline(self, dataset):
>>>>>>> 4ab1d3cd
        event_id = self.used_events(dataset)
        return RawToEventsP300(event_id=event_id)

    @property
    def datasets(self):
        if self.tmax is None:
            interval = None
        else:
            interval = self.tmax - self.tmin
        return utils.dataset_search(
            paradigm="p300", events=self.events, interval=interval, has_all_events=True
        )

    @property
    def scoring(self):
        return "roc_auc"


class SinglePass(BaseP300):
    """Single Bandpass filter P300.

    P300 paradigm with only one bandpass filter (default 1 to 24 Hz)

    Parameters
    ----------
    fmin: float (default 1)
        cutoff frequency (Hz) for the high pass filter

    fmax: float (default 24)
        cutoff frequency (Hz) for the low pass filter

    events: List of str | None (default None)
        event to use for epoching. If None, default to all events defined in
        the dataset.

    tmin: float (default 0.0)
        Start time (in second) of the epoch, relative to the dataset specific
        task interval e.g. tmin = 1 would mean the epoch will start 1 second
        after the beginning of the task as defined by the dataset.

    tmax: float | None, (default None)
        End time (in second) of the epoch, relative to the beginning of the
        dataset specific task interval. tmax = 5 would mean the epoch will end
        5 second after the beginning of the task as defined in the dataset. If
        None, use the dataset value.

    baseline: None | tuple of length 2
            The time interval to consider as “baseline” when applying baseline
            correction. If None, do not apply baseline correction.
            If a tuple (a, b), the interval is between a and b (in seconds),
            including the endpoints.
            Correction is applied by computing the mean of the baseline period
            and subtracting it from the data (see mne.Epochs)

    channels: list of str | None (default None)
        list of channel to select. If None, use all EEG channels available in
        the dataset.

    resample: float | None (default None)
        If not None, resample the eeg data with the sampling rate provided.
    """

    def __init__(self, fmin=1, fmax=24, **kwargs):
        if "filters" in kwargs.keys():
            raise (ValueError("P300 does not take argument filters"))
        super().__init__(filters=[[fmin, fmax]], **kwargs)

    @property
    def fmax(self):
        return self.filters[0][1]

    @property
    def fmin(self):
        return self.filters[0][0]


class P300(SinglePass):
    """P300 for Target/NonTarget classification.

    Metric is 'roc_auc'
    """

    def __init__(self, **kwargs):
        if "events" in kwargs.keys():
            raise (ValueError("P300 dont accept events"))
        super().__init__(events=["Target", "NonTarget"], **kwargs)

    def used_events(self, dataset):
        return {ev: dataset.event_id[ev] for ev in self.events}

    @property
    def scoring(self):
        return "roc_auc"


class FakeP300Paradigm(P300):
    """Fake P300 for Target/NonTarget classification."""

    @property
    def datasets(self):
        return [FakeDataset(["Target", "NonTarget"], paradigm="p300")]

    def is_valid(self, dataset):
        return dataset.paradigm == "p300"<|MERGE_RESOLUTION|>--- conflicted
+++ resolved
@@ -86,57 +86,8 @@
         # we should verify list of channels, somehow
         return ret
 
-<<<<<<< HEAD
-    @abc.abstractmethod
-    def used_events(self, dataset):
-        pass
 
-    def process_raw(  # noqa: C901
-        self, raw, dataset, return_epochs=False, return_raws=False
-    ):
-        """Process one raw data file.
-
-        This function apply the preprocessing and eventual epoching on the
-        individual run, and return the data, labels and a dataframe with
-        metadata.
-
-        metadata is a dataframe with as many row as the length of the data
-        and labels.
-
-        Parameters
-        ----------
-        raw: mne.Raw instance
-            the raw EEG data.
-        dataset : dataset instance
-            The dataset corresponding to the raw file. mainly use to access
-            dataset specific information.
-        return_epochs: boolean
-            This flag specifies whether to return only the data array or the
-            complete processed mne.Epochs
-        return_raws: boolean
-            To return raw files and events, to ensure compatibility with braindecode.
-            Mutually exclusive with return_epochs
-
-        returns
-        -------
-        X : Union[np.ndarray, mne.Epochs]
-            the data that will be used as features for the model
-            Note: if return_epochs=True,  this is mne.Epochs
-            if return_epochs=False, this is np.ndarray
-        labels: np.ndarray
-            the labels for training / evaluating the model
-        metadata: pd.DataFrame
-            A dataframe containing the metadata
-        """
-
-        if return_epochs and return_raws:
-            message = "Select only return_epochs or return_raws, not both"
-            raise ValueError(message)
-
-        # get events id
-=======
     def _get_events_pipeline(self, dataset):
->>>>>>> 4ab1d3cd
         event_id = self.used_events(dataset)
         return RawToEventsP300(event_id=event_id)
 
