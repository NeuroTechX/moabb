--- conflicted
+++ resolved
@@ -29,16 +29,7 @@
 
     Please use one of the child classes
 
-<<<<<<< HEAD
-    @property
-    @abstractmethod
-    def scoring(self):
-        """Abstract class for the scoring, each paradigm need to implement.
-        Property that defines scoring metric (e.g. ROC-AUC or accuracy or
-        f-score), given as a sklearn-compatible string or a compatible sklearn
-        scorer."""
-        pass
-=======
+
     Parameters
     ----------
 
@@ -89,7 +80,6 @@
         self.resample = resample
         self.tmin = tmin
         self.tmax = tmax
->>>>>>> 4ab1d3cd
 
     @property
     @abc.abstractmethod
@@ -132,157 +122,7 @@
         if dataset is not None:
             pass
 
-<<<<<<< HEAD
-    def process_raw(  # noqa: C901
-        self, raw, dataset, return_epochs=False, return_raws=False
-    ):
-        """Process one raw data file.
-
-        This function apply the preprocessing and eventual epoching on the
-        individual run, and return the data, labels and a dataframe with
-        metadata.
-
-        metadata is a dataframe with as many row as the length of the data
-        and labels.
-
-        Parameters
-        ----------
-        raw: mne.Raw instance
-            the raw EEG data.
-        dataset : dataset instance
-            The dataset corresponding to the raw file. mainly use to access
-            dataset specific information.
-        return_epochs: boolean
-            This flag specifies whether to return only the data array or the
-            complete processed mne.Epochs
-        return_raws: boolean
-            To return raw files and events, to ensure compatibility with braindecode.
-            Mutually exclusive with return_epochs
-
-        returns
-        -------
-        X : Union[np.ndarray, mne.Epochs]
-            the data that will be used as features for the model
-            Note: if return_epochs=True,  this is mne.Epochs
-            if return_epochs=False, this is np.ndarray
-        labels: np.ndarray
-            the labels for training / evaluating the model
-        metadata: pd.DataFrame
-            A dataframe containing the metadata
-        """
-
-        if return_epochs and return_raws:
-            message = "Select only return_epochs or return_raws, not both"
-            raise ValueError(message)
-
-        # get events id
-        event_id = self.used_events(dataset)
-
-        # find the events, first check stim_channels then annotations
-        stim_channels = mne.utils._get_stim_channel(None, raw.info, raise_error=False)
-        if len(stim_channels) > 0:
-            events = mne.find_events(raw, shortest_event=0, verbose=False)
-        else:
-            try:
-                events, _ = mne.events_from_annotations(
-                    raw, event_id=event_id, verbose=False
-                )
-            except ValueError:
-                log.warning(f"No matching annotations in {raw.filenames}")
-                return
-
-        # picks channels
-        if self.channels is None:
-            picks = mne.pick_types(raw.info, eeg=True, stim=False)
-        else:
-            picks = mne.pick_channels(
-                raw.info["ch_names"], include=self.channels, ordered=True
-            )
-
-        # pick events, based on event_id
-        try:
-            events = mne.pick_events(events, include=list(event_id.values()))
-        except RuntimeError:
-            # skip raw if no event found
-            return
-
-        if return_raws:
-            raw = raw.pick(picks)
-        else:
-            # get interval
-            tmin = self.tmin + dataset.interval[0]
-            if self.tmax is None:
-                tmax = dataset.interval[1]
-            else:
-                tmax = self.tmax + dataset.interval[0]
-
-            X = []
-            for bandpass in self.filters:
-                fmin, fmax = bandpass
-                # filter data
-                raw_f = raw.copy().filter(
-                    fmin, fmax, method="iir", picks=picks, verbose=False
-                )
-                # epoch data
-                baseline = self.baseline
-                if baseline is not None:
-                    baseline = (
-                        self.baseline[0] + dataset.interval[0],
-                        self.baseline[1] + dataset.interval[0],
-                    )
-                    bmin = baseline[0] if baseline[0] < tmin else tmin
-                    bmax = baseline[1] if baseline[1] > tmax else tmax
-                else:
-                    bmin = tmin
-                    bmax = tmax
-                epochs = mne.Epochs(
-                    raw_f,
-                    events,
-                    event_id=event_id,
-                    tmin=bmin,
-                    tmax=bmax,
-                    proj=False,
-                    baseline=baseline,
-                    preload=True,
-                    verbose=False,
-                    picks=picks,
-                    event_repeated="drop",
-                    on_missing="ignore",
-                )
-                if bmin < tmin or bmax > tmax:
-                    epochs.crop(tmin=tmin, tmax=tmax)
-                if self.resample is not None:
-                    epochs = epochs.resample(self.resample)
-                # rescale to work with uV
-                if return_epochs:
-                    X.append(epochs)
-                else:
-                    X.append(dataset.unit_factor * epochs.get_data())
-
-            # overwrite events in case epochs have been dropped:
-            # (assuming all filters produce the same number of epochs...)
-            events = epochs.events
-
-        inv_events = {k: v for v, k in event_id.items()}
-        labels = np.array([inv_events[e] for e in events[:, -1]])
-
-        if return_epochs:
-            X = mne.concatenate_epochs(X)
-        elif return_raws:
-            X = raw
-        elif len(self.filters) == 1:
-            # if only one band, return a 3D array
-            X = X[0]
-        else:
-            # otherwise return a 4D
-            X = np.array(X).transpose((1, 2, 3, 0))
-
-        metadata = pd.DataFrame(index=range(len(labels)))
-        return X, labels, metadata
-
-    def get_data(self, dataset, subjects=None, return_epochs=False, return_raws=False):
-        """Return the data for a list of subject.
-=======
+
     @abc.abstractmethod
     def used_events(self, dataset):
         pass
@@ -298,7 +138,6 @@
     ):
         """
         Return the data for a list of subject.
->>>>>>> 4ab1d3cd
 
         return the data, labels and a dataframe with metadata. the dataframe
         will contain at least the following columns
@@ -307,7 +146,7 @@
         - session : the session indice
         - run : the run indice
 
-        parameters
+        Parameters
         ----------
         dataset:
             A dataset instance.
@@ -322,7 +161,7 @@
         cache_config: dict | CacheConfig
             Configuration for caching of datasets. See :class:`moabb.datasets.base.CacheConfig` for details.
 
-        returns
+        Eeturns
         -------
         X : Union[np.ndarray, mne.Epochs]
             the data that will be used as features for the model
