"""Deep learning integrated in MOABB Implementation using the tensorflow, keras
and scikeras framework."""

# Authors: Igor Carrara <igor.carrara@inria.fr>
#          Bruno Aristimunha <b.aristimunha@gmail.com>
#          Sylvain Chevallier <sylvain.chevallier@universite-paris-saclay.fr>

# License: BSD (3-clause)

from typing import Any, Dict

import tensorflow as tf
from keras import backend as K
from keras.constraints import max_norm
from keras.layers import (
    Activation,
    Add,
    AveragePooling2D,
    AvgPool2D,
    BatchNormalization,
    Concatenate,
    Conv2D,
    Dense,
    DepthwiseConv2D,
    Dropout,
    Flatten,
    Input,
    Lambda,
    LayerNormalization,
    MaxPooling2D,
    Permute,
)
from keras.models import Model, Sequential
from scikeras.wrappers import KerasClassifier

from moabb.pipelines.utils_deep_model import EEGNet, EEGNet_TC, TCN_block


# =====================================================================================
# ShallowConvNet
# =====================================================================================
def square(x):
    """Function to square the input tensor element-wise.

    Element-wise square.
    """
    return K.square(x)


def log(x):
    """Function to take the log of the input tensor element-wise. We use a clip
    to avoid taking the log of 0. min_value=1e-7, max_value=10000.

    Parameters
    ----------
    x: tensor

    Returns
    -------
    tensor
    """
    return K.log(K.clip(x, min_value=1e-7, max_value=10000))


class KerasShallowConvNet(KerasClassifier):
    """Keras implementation of the Shallow Convolutional Network as described
    in [1]_.

    This implementation is taken from code by the Army Research Laboratory (ARL)
    at https://github.com/vlawhern/arl-eegmodels

    We use the original parameter implemented on the paper.

    Note that this implementation has not been verified by the original
    authors.

    References
    ----------
    .. [1] Schirrmeister, R. T., Springenberg, J. T., Fiederer, L. D. J., Glasstetter, M., Eggensperger,
           K., Tangermann, M., ... & Ball, T. (2017). Deep learning with convolutional neural networks
           for EEG decoding and visualization. Human brain mapping, 38(11), 5391-5420.
           https://doi.org/10.1002/hbm.23730

    Notes
    -----
    .. versionadded:: 0.5.0
    """

    def __init__(
        self,
        loss,
        optimizer="Adam",
        epochs=1000,
        batch_size=64,
        verbose=0,
        random_state=None,
        validation_split=0.2,
        history_plot=False,
        path=None,
        learning_rate=0.001,
        **kwargs,
    ):
        super().__init__(**kwargs)

        self.loss = loss
        if optimizer == "Adam":
            optimizer = tf.keras.optimizers.Adam(learning_rate=learning_rate)
        else:
            optimizer = optimizer(learning_rate=learning_rate)
        self.optimizer = optimizer
        self.epochs = epochs
        self.batch_size = batch_size
        self.verbose = verbose
        self.random_state = random_state
        self.validation_split = validation_split
        self.history_plot = history_plot
        self.path = path

    def _keras_build_fn(self, compile_kwargs: Dict[str, Any]):
        input_main = Input(shape=(self.X_shape_[1], self.X_shape_[2], 1))
        block1 = Conv2D(
            40,
            (1, 25),
            input_shape=(self.X_shape_[1], self.X_shape_[2], 1),
            kernel_constraint=max_norm(2.0, axis=(0, 1, 2)),
        )(input_main)
        block1 = Conv2D(
            40,
            (self.X_shape_[1], 1),
            use_bias=False,
            kernel_constraint=max_norm(2.0, axis=(0, 1, 2)),
        )(block1)
        block1 = BatchNormalization(epsilon=1e-05, momentum=0.9)(block1)
        block1 = Activation(square)(block1)
        block1 = AveragePooling2D(pool_size=(1, 75), strides=(1, 15))(block1)
        block1 = Activation(log)(block1)
        block1 = Dropout(0.5)(block1)
        flatten = Flatten()(block1)
        dense = Dense(self.n_classes_, kernel_constraint=max_norm(0.5))(flatten)
        softmax = Activation("softmax")(dense)

        model = Model(inputs=input_main, outputs=softmax)

        model.compile(loss=compile_kwargs["loss"], optimizer=compile_kwargs["optimizer"])

        return model


# =================================================================================
# DeepConvNet
# =================================================================================
class KerasDeepConvNet(KerasClassifier):
    """Keras implementation of the Deep Convolutional Network as described in
    [1]_.

    This implementation is taken from code by the Army Research Laboratory (ARL)
    at https://github.com/vlawhern/arl-eegmodels

    We use the original parameter implemented on the paper.

    Note that this implementation has not been verified by the original
    authors.

    References
    ----------
    .. [1] Schirrmeister, R. T., Springenberg, J. T., Fiederer, L. D. J., Glasstetter, M., Eggensperger,
           K., Tangermann, M., ... & Ball, T. (2017). Deep learning with convolutional neural networks
           for EEG decoding and visualization. Human brain mapping, 38(11), 5391-5420.
           https://doi.org/10.1002/hbm.23730

    Notes
    -----
    .. versionadded:: 0.5.0
    """

    def __init__(
        self,
        loss,
        optimizer="Adam",
        epochs=1000,
        batch_size=64,
        verbose=0,
        random_state=None,
        validation_split=0.2,
        history_plot=False,
        path=None,
        learning_rate=0.0009,
        **kwargs,
    ):
        super().__init__(**kwargs)

        self.loss = loss
        if optimizer == "Adam":
            optimizer = tf.keras.optimizers.Adam(learning_rate=learning_rate)
        else:
            optimizer = optimizer(learning_rate=learning_rate)
        self.optimizer = optimizer
        self.epochs = epochs
        self.batch_size = batch_size
        self.verbose = verbose
        self.random_state = random_state
        self.validation_split = validation_split
        self.history_plot = history_plot
        self.path = path

    def _keras_build_fn(self, compile_kwargs: Dict[str, Any]):
        input_main = Input(shape=(self.X_shape_[1], self.X_shape_[2], 1))
        block1 = Conv2D(
            25,
            (1, 10),
            input_shape=(self.X_shape_[1], self.X_shape_[2], 1),
            kernel_constraint=max_norm(2.0, axis=(0, 1, 2)),
        )(input_main)
        block1 = Conv2D(
            25,
            (self.X_shape_[1], 1),
            kernel_constraint=max_norm(2.0, axis=(0, 1, 2)),
        )(block1)
        block1 = BatchNormalization(epsilon=1e-05, momentum=0.9)(block1)
        block1 = Activation("elu")(block1)
        block1 = MaxPooling2D(pool_size=(1, 3), strides=(1, 3))(block1)
        block1 = Dropout(0.5)(block1)

        block2 = Conv2D(50, (1, 10), kernel_constraint=max_norm(2.0, axis=(0, 1, 2)))(
            block1
        )
        block2 = BatchNormalization(epsilon=1e-05, momentum=0.9)(block2)
        block2 = Activation("elu")(block2)
        block2 = MaxPooling2D(pool_size=(1, 3), strides=(1, 3))(block2)
        block2 = Dropout(0.5)(block2)

        block3 = Conv2D(100, (1, 10), kernel_constraint=max_norm(2.0, axis=(0, 1, 2)))(
            block2
        )
        block3 = BatchNormalization(epsilon=1e-05, momentum=0.9)(block3)
        block3 = Activation("elu")(block3)
        block3 = MaxPooling2D(pool_size=(1, 3), strides=(1, 3))(block3)
        block3 = Dropout(0.5)(block3)

        block4 = Conv2D(200, (1, 10), kernel_constraint=max_norm(2.0, axis=(0, 1, 2)))(
            block3
        )
        block4 = BatchNormalization(epsilon=1e-05, momentum=0.9)(block4)
        block4 = Activation("elu")(block4)
        block4 = MaxPooling2D(pool_size=(1, 3), strides=(1, 3))(block4)
        block4 = Dropout(0.5)(block4)

        flatten = Flatten()(block4)

        dense = Dense(self.n_classes_, kernel_constraint=max_norm(0.5))(flatten)
        softmax = Activation("softmax")(dense)

        model = Model(inputs=input_main, outputs=softmax)

        model.compile(loss=compile_kwargs["loss"], optimizer=compile_kwargs["optimizer"])

        return model


# ===========================================================================
# EEGNet_8_2
# ===========================================================================
class KerasEEGNet_8_2(KerasClassifier):
    """Keras implementation of the EEGNet as described in [1]_.

    This implementation is taken from code by the Army Research Laboratory (ARL)
    at https://github.com/vlawhern/arl-eegmodels

    We use the original parameter implemented on the paper.

    Note that this implementation has not been verified by the original
    authors.

    References
    ----------
    .. [1] Lawhern, V. J., Solon, A. J., Waytowich, N. R., Gordon, S. M., Hung, C. P., & Lance, B. J. (2018). EEGNet:
           a compact convolutional neural network for EEG-based brain–computer interfaces. Journal of neural
           engineering, 15(5), 056013.
           https://doi.org/10.1088/1741-2552/aace8c

    Notes
    -----
    .. versionadded:: 0.5.0
    """

    def __init__(
        self,
        loss,
        optimizer="Adam",
        epochs=1000,
        batch_size=64,
        verbose=0,
        random_state=None,
        validation_split=0.2,
        history_plot=False,
        path=None,
        learning_rate=0.0009,
        **kwargs,
    ):
        super().__init__(**kwargs)

        self.loss = loss
        if optimizer == "Adam":
            optimizer = tf.keras.optimizers.Adam(learning_rate=learning_rate)
<<<<<<< HEAD

=======
        else:
            optimizer = optimizer(learning_rate=learning_rate)
>>>>>>> f3ecbb02
        self.optimizer = optimizer
        self.epochs = epochs
        self.batch_size = batch_size
        self.verbose = verbose
        self.random_state = random_state
        self.validation_split = validation_split
        self.history_plot = history_plot
        self.path = path

    def _keras_build_fn(self, compile_kwargs: Dict[str, Any]):
        # Parameter of the Article
        F1 = 8
        kernLength = 64
        D = 2
        dropout = 0.5

        # Architecture
        # Input
        input_main = Input(shape=(self.X_shape_[1], self.X_shape_[2], 1))
        # EEGNet Block
        eegnet = EEGNet(
            self,
            input_layer=input_main,
            filters_1=F1,
            kernel_size=kernLength,
            depth=D,
            dropout=dropout,
        )
        flatten = Flatten()(eegnet)
        # Classification Block
        dense = Dense(self.n_classes_, kernel_constraint=max_norm(0.5))(flatten)
        softmax = Activation("softmax")(dense)
        # Creation of the Model
        model = Model(inputs=input_main, outputs=softmax)

        # Compile Model
        model.compile(loss=compile_kwargs["loss"], optimizer=compile_kwargs["optimizer"])

        return model


# =======================================================================
# EEGTCNet
# =======================================================================
class KerasEEGTCNet(KerasClassifier):
    """Keras implementation of the EEGTCNet as described in [1]_.

    This implementation is taken from code by
    at https://github.com/iis-eth-zurich/eeg-tcnet

    We use the original parameter implemented on the paper.

    Note that this implementation has not been verified by the original
    authors.

    References
    ----------
    .. [1] Ingolfsson, T. M., Hersche, M., Wang, X., Kobayashi, N., Cavigelli, L., & Benini, L. (2020, October).
           EEG-TCNet: An accurate temporal convolutional network for embedded motor-imagery brain–machine interfaces.
           In 2020 IEEE International Conference on Systems, Man, and Cybernetics (SMC) (pp. 2958-2965). IEEE.
           https://doi.org/10.1109/SMC42975.2020.9283028

    Notes
    -----
    .. versionadded:: 0.5.0
    """

    def __init__(
        self,
        loss,
        optimizer="Adam",
        epochs=1000,
        batch_size=64,
        verbose=0,
        random_state=None,
        validation_split=0.2,
        history_plot=False,
        path=None,
        learning_rate=0.0009,
        **kwargs,
    ):
        super().__init__(**kwargs)

        self.loss = loss
        if optimizer == "Adam":
            optimizer = tf.keras.optimizers.Adam(learning_rate=learning_rate)
        else:
            optimizer = optimizer(learning_rate=learning_rate)

        self.optimizer = optimizer
        self.epochs = epochs
        self.batch_size = batch_size
        self.verbose = verbose
        self.random_state = random_state
        self.validation_split = validation_split
        self.history_plot = history_plot
        self.path = path

    def _keras_build_fn(self, compile_kwargs: Dict[str, Any]):
        # Parameter of the Article
        F1 = 8
        kernLength = 64
        D = 2
        dropout = 0.5
        F2 = F1 * D

        # Architecture
        # Input
        input_1 = Input(shape=(self.X_shape_[1], self.X_shape_[2], 1))
        input_2 = Permute((2, 1, 3))(input_1)
        # EEGNet Block
        eegnet = EEGNet_TC(
            self, input_layer=input_2, F1=F1, kernLength=kernLength, D=D, dropout=dropout
        )
        block2 = Lambda(lambda x: x[:, :, -1, :])(eegnet)
        # TCN Block
        outs = TCN_block(
            input_layer=block2,
            input_dimension=F2,
            depth=2,
            kernel_size=4,
            filters=12,
            dropout=dropout,
            activation="elu",
        )
        out = Lambda(lambda x: x[:, -1, :])(outs)
        # Classification Block
        dense = Dense(self.n_classes_, kernel_constraint=max_norm(0.5))(out)
        softmax = Activation("softmax")(dense)
        # Creation of the Model
        model = Model(inputs=input_1, outputs=softmax)

        # Compile Model
        model.compile(loss=compile_kwargs["loss"], optimizer=compile_kwargs["optimizer"])

        return model


# =====================================================================
# EEGNeX
# =====================================================================
class KerasEEGNeX(KerasClassifier):
    """Keras implementation of the EEGNex as described in [1]_.

    This implementation is taken from code by
    at https://github.com/chenxiachan/EEGNeX

    We use the original parameter implemented on the paper.

    Note that this implementation has not been verified by the original
    authors.

    References
    ----------
    .. [1] Chen, X., Teng, X., Chen, H., Pan, Y., & Geyer, P. (2022). Toward reliable signals decoding for
           electroencephalogram: A benchmark study to EEGNeX. arXiv preprint arXiv:2207.12369.
           https://doi.org/10.48550/arXiv.2207.12369

    Notes
    -----
    .. versionadded:: 0.5.0
    """

    def __init__(
        self,
        loss,
        optimizer="Adam",
        epochs=1000,
        batch_size=64,
        verbose=0,
        random_state=None,
        validation_split=0.2,
        history_plot=False,
        path=None,
        learning_rate=0.0009,
        **kwargs,
    ):
        super().__init__(**kwargs)

        self.loss = loss

        if optimizer == "Adam":
            optimizer = tf.keras.optimizers.Adam(learning_rate=learning_rate)
<<<<<<< HEAD
=======
        else:
            optimizer = optimizer(learning_rate=learning_rate)
>>>>>>> f3ecbb02

        self.optimizer = optimizer
        self.epochs = epochs
        self.batch_size = batch_size
        self.verbose = verbose
        self.random_state = random_state
        self.validation_split = validation_split
        self.history_plot = history_plot
        self.path = path

    def _keras_build_fn(self, compile_kwargs: Dict[str, Any]):
        # Architecture
        # Input
        model = Sequential()
        model.add(Input(shape=(self.X_shape_[1], self.X_shape_[2], 1)))
        # EEGNeX
        model.add(
            Conv2D(
                filters=8,
                kernel_size=(1, 32),
                use_bias=False,
                padding="same",
                data_format="channels_last",
            )
        )
        model.add(LayerNormalization())
        model.add(Activation(activation="elu"))
        model.add(
            Conv2D(
                filters=32,
                kernel_size=(1, 32),
                use_bias=False,
                padding="same",
                data_format="channels_last",
            )
        )
        model.add(LayerNormalization())
        model.add(Activation(activation="elu"))

        model.add(
            DepthwiseConv2D(
                kernel_size=(self.X_shape_[1], 1),
                depth_multiplier=2,
                use_bias=False,
                depthwise_constraint=max_norm(1.0),
                data_format="channels_last",
            )
        )
        model.add(LayerNormalization())
        model.add(Activation(activation="elu"))
        model.add(
            AvgPool2D(pool_size=(1, 4), padding="same", data_format="channels_last")
        )
        model.add(Dropout(0.5))

        model.add(
            Conv2D(
                filters=32,
                kernel_size=(1, 16),
                use_bias=False,
                padding="same",
                dilation_rate=(1, 2),
                data_format="channels_last",
            )
        )
        model.add(LayerNormalization())
        model.add(Activation(activation="elu"))

        model.add(
            Conv2D(
                filters=8,
                kernel_size=(1, 16),
                use_bias=False,
                padding="same",
                dilation_rate=(1, 4),
                data_format="channels_last",
            )
        )

        model.add(LayerNormalization())
        model.add(Activation(activation="elu"))
        model.add(Dropout(0.5))

        model.add(Flatten())
        # Classification Block
        model.add(Dense(self.n_classes_, kernel_constraint=max_norm(0.5)))
        model.add(Activation(activation="softmax"))

        # Compile Model
        model.compile(loss=compile_kwargs["loss"], optimizer=compile_kwargs["optimizer"])

        return model


# =================================================================
# EEGITNet
# =================================================================

n_ff = [2, 4, 8]
n_sf = [1, 1, 1]


class KerasEEGITNet(KerasClassifier):
    """Keras implementation of the EEGITNet as described in [1]_.

    This implementation is taken from code by
    at https://github.com/AbbasSalami/EEG-ITNet

    We use the original parameter implemented on the paper.

    Note that this implementation has not been verified by the original
    authors.

    References
    ----------
    .. [1] Salami, A., Andreu-Perez, J., & Gillmeister, H. (2022). EEG-ITNet: An explainable inception temporal
           convolutional network for motor imagery classification. IEEE Access, 10, 36672-36685.
           https://doi.org/10.1109/ACCESS.2022.3161489

    Notes
    -----
    .. versionadded:: 0.5.0
    """

    def __init__(
        self,
        loss,
        optimizer="Adam",
        epochs=1000,
        batch_size=64,
        verbose=0,
        random_state=None,
        validation_split=0.2,
        history_plot=False,
        path=None,
        learning_rate=0.0009,
        **kwargs,
    ):
        super().__init__(**kwargs)

        self.loss = loss
        if optimizer == "Adam":
            optimizer = tf.keras.optimizers.Adam(learning_rate=learning_rate)
<<<<<<< HEAD

        self.optimizer = optimizer
=======
        else:
            optimizer = optimizer(learning_rate=learning_rate)

>>>>>>> f3ecbb02
        self.epochs = epochs
        self.batch_size = batch_size
        self.verbose = verbose
        self.random_state = random_state
        self.validation_split = validation_split
        self.history_plot = history_plot
        self.path = path

    def _keras_build_fn(self, compile_kwargs: Dict[str, Any]):
        input_main = Input(shape=(self.X_shape_[1], self.X_shape_[2], 1))

        block1 = Conv2D(
            n_ff[0],
            (1, 16),
            use_bias=False,
            activation="linear",
            padding="same",
            name="Spectral_filter_1",
        )(input_main)
        block1 = BatchNormalization()(block1)
        block1 = DepthwiseConv2D(
            (self.X_shape_[1], 1),
            use_bias=False,
            padding="valid",
            depth_multiplier=n_sf[0],
            activation="linear",
            depthwise_constraint=tf.keras.constraints.MaxNorm(max_value=1),
            name="Spatial_filter_1",
        )(block1)
        block1 = BatchNormalization()(block1)
        block1 = Activation("elu")(block1)

        # ================================

        block2 = Conv2D(
            n_ff[1],
            (1, 32),
            use_bias=False,
            activation="linear",
            padding="same",
            name="Spectral_filter_2",
        )(input_main)
        block2 = BatchNormalization()(block2)
        block2 = DepthwiseConv2D(
            (self.X_shape_[1], 1),
            use_bias=False,
            padding="valid",
            depth_multiplier=n_sf[1],
            activation="linear",
            depthwise_constraint=tf.keras.constraints.MaxNorm(max_value=1),
            name="Spatial_filter_2",
        )(block2)
        block2 = BatchNormalization()(block2)
        block2 = Activation("elu")(block2)

        # ================================

        block3 = Conv2D(
            n_ff[2],
            (1, 64),
            use_bias=False,
            activation="linear",
            padding="same",
            name="Spectral_filter_3",
        )(input_main)
        block3 = BatchNormalization()(block3)
        block3 = DepthwiseConv2D(
            (self.X_shape_[1], 1),
            use_bias=False,
            padding="valid",
            depth_multiplier=n_sf[2],
            activation="linear",
            depthwise_constraint=tf.keras.constraints.MaxNorm(max_value=1),
            name="Spatial_filter_3",
        )(block3)
        block3 = BatchNormalization()(block3)
        block3 = Activation("elu")(block3)

        # ================================

        block = Concatenate(axis=-1)([block1, block2, block3])

        # ================================

        block = AveragePooling2D((1, 4), padding="same")(block)
        block_in = Dropout(0.4)(block)

        # ================================

        paddings = tf.constant([[0, 0], [0, 0], [3, 0], [0, 0]])
        block = tf.pad(block_in, paddings, "CONSTANT")
        block = DepthwiseConv2D(
            (1, 4), padding="valid", depth_multiplier=1, dilation_rate=(1, 1)
        )(block)
        block = BatchNormalization()(block)
        block = Activation("elu")(block)
        block = Dropout(0.4)(block)
        block = tf.pad(block, paddings, "CONSTANT")
        block = DepthwiseConv2D(
            (1, 4), padding="valid", depth_multiplier=1, dilation_rate=(1, 1)
        )(block)
        block = BatchNormalization()(block)
        block = Activation("elu")(block)
        block = Dropout(0.4)(block)
        block_out = Add()([block_in, block])

        paddings = tf.constant([[0, 0], [0, 0], [6, 0], [0, 0]])
        block = tf.pad(block_out, paddings, "CONSTANT")
        block = DepthwiseConv2D(
            (1, 4), padding="valid", depth_multiplier=1, dilation_rate=(1, 2)
        )(block)
        block = BatchNormalization()(block)
        block = Activation("elu")(block)
        block = Dropout(0.4)(block)
        block = tf.pad(block, paddings, "CONSTANT")
        block = DepthwiseConv2D(
            (1, 4), padding="valid", depth_multiplier=1, dilation_rate=(1, 2)
        )(block)
        block = BatchNormalization()(block)
        block = Activation("elu")(block)
        block = Dropout(0.4)(block)
        block_out = Add()([block_out, block])

        paddings = tf.constant([[0, 0], [0, 0], [12, 0], [0, 0]])
        block = tf.pad(block_out, paddings, "CONSTANT")
        block = DepthwiseConv2D(
            (1, 4), padding="valid", depth_multiplier=1, dilation_rate=(1, 4)
        )(block)
        block = BatchNormalization()(block)
        block = Activation("elu")(block)
        block = Dropout(0.4)(block)
        block = tf.pad(block, paddings, "CONSTANT")
        block = DepthwiseConv2D(
            (1, 4), padding="valid", depth_multiplier=1, dilation_rate=(1, 4)
        )(block)
        block = BatchNormalization()(block)
        block = Activation("elu")(block)
        block = Dropout(0.4)(block)
        block_out = Add()([block_out, block])

        paddings = tf.constant([[0, 0], [0, 0], [24, 0], [0, 0]])
        block = tf.pad(block_out, paddings, "CONSTANT")
        block = DepthwiseConv2D(
            (1, 4), padding="valid", depth_multiplier=1, dilation_rate=(1, 8)
        )(block)
        block = BatchNormalization()(block)
        block = Activation("elu")(block)
        block = Dropout(0.4)(block)
        block = tf.pad(block, paddings, "CONSTANT")
        block = DepthwiseConv2D(
            (1, 4), padding="valid", depth_multiplier=1, dilation_rate=(1, 8)
        )(block)
        block = BatchNormalization()(block)
        block = Activation("elu")(block)
        block = Dropout(0.4)(block)
        block_out = Add()([block_out, block])

        # ================================

        block = block_out

        # ================================

        block = Conv2D(28, (1, 1))(block)
        block = BatchNormalization()(block)
        block = Activation("elu")(block)
        block = AveragePooling2D((4, 1), padding="same")(block)
        block = Dropout(0.4)(block)
        embedded = Flatten()(block)

        dense = Dense(self.n_classes_, kernel_constraint=max_norm(0.5))(embedded)
        softmax = Activation("softmax")(dense)

        model = Model(inputs=input_main, outputs=softmax)

        model.compile(loss=compile_kwargs["loss"], optimizer=compile_kwargs["optimizer"])

        return model<|MERGE_RESOLUTION|>--- conflicted
+++ resolved
@@ -192,8 +192,7 @@
         self.loss = loss
         if optimizer == "Adam":
             optimizer = tf.keras.optimizers.Adam(learning_rate=learning_rate)
-        else:
-            optimizer = optimizer(learning_rate=learning_rate)
+
         self.optimizer = optimizer
         self.epochs = epochs
         self.batch_size = batch_size
@@ -302,12 +301,7 @@
         self.loss = loss
         if optimizer == "Adam":
             optimizer = tf.keras.optimizers.Adam(learning_rate=learning_rate)
-<<<<<<< HEAD
-
-=======
-        else:
-            optimizer = optimizer(learning_rate=learning_rate)
->>>>>>> f3ecbb02
+
         self.optimizer = optimizer
         self.epochs = epochs
         self.batch_size = batch_size
@@ -394,8 +388,6 @@
         self.loss = loss
         if optimizer == "Adam":
             optimizer = tf.keras.optimizers.Adam(learning_rate=learning_rate)
-        else:
-            optimizer = optimizer(learning_rate=learning_rate)
 
         self.optimizer = optimizer
         self.epochs = epochs
@@ -491,11 +483,6 @@
 
         if optimizer == "Adam":
             optimizer = tf.keras.optimizers.Adam(learning_rate=learning_rate)
-<<<<<<< HEAD
-=======
-        else:
-            optimizer = optimizer(learning_rate=learning_rate)
->>>>>>> f3ecbb02
 
         self.optimizer = optimizer
         self.epochs = epochs
@@ -639,14 +626,8 @@
         self.loss = loss
         if optimizer == "Adam":
             optimizer = tf.keras.optimizers.Adam(learning_rate=learning_rate)
-<<<<<<< HEAD
 
         self.optimizer = optimizer
-=======
-        else:
-            optimizer = optimizer(learning_rate=learning_rate)
-
->>>>>>> f3ecbb02
         self.epochs = epochs
         self.batch_size = batch_size
         self.verbose = verbose
