--- conflicted
+++ resolved
@@ -5,15 +5,10 @@
 """
 
 # flake8: noqa
-try:
-    from .braindecode import CreateBraindecodeDataset
-except ModuleNotFoundError as err:
-    print("Braindecode not install, you could not use those pipelines")
 
 from .classification import SSVEP_CCA, SSVEP_TRCA
 from .features import FM, AugmentedDataset, ExtendedSSVEPSignal, LogVariance
 from .utils import FilterBank, create_pipeline_from_config
-
 
 try:
     from .deep_learning import (
@@ -26,10 +21,7 @@
     )
     from .utils_deep_model import EEGNet, TCN_block
 except ModuleNotFoundError as err:
-<<<<<<< HEAD
     print("Tensorflow not install, you could not use those pipelines")
-=======
-    print("Tensorflow not install, you could not use deep learning pipelines")
 
 try:
     from .utils_pytorch import (
@@ -42,5 +34,4 @@
         "To use the get_shape_from_baseconcar, InputShapeSetterEEG, BraindecodeDatasetLoader"
         "you need to install `braindecode`."
         "`pip install braindecode` or Please refer to `https://braindecode.org`."
-    )
->>>>>>> 899314f7
+    )