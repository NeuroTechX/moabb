--- conflicted
+++ resolved
@@ -1,9 +1,5 @@
 """Util functions for moabb."""
-<<<<<<< HEAD
 import abc
-=======
-
->>>>>>> da6888ee
 import inspect
 import logging
 import os
