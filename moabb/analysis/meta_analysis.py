--- conflicted
+++ resolved
@@ -157,13 +157,8 @@
     df: DataFrame
         Aggregated results, samples are index, columns are pipelines,
         and values are scores
-<<<<<<< HEAD
-    order: list
-        list of length (num algorithms) with names corresponding to df columns
-=======
     order: list of length (n_pipelines)
         Names corresponding to df columns
->>>>>>> 3fad81fe
     seed: int | None
         random seed for reproducibility
 
