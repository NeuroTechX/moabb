import logging

import matplotlib.gridspec as gridspec
import matplotlib.pyplot as plt
import numpy as np
import pandas as pd
import seaborn as sea
from scipy.stats import t

from moabb.analysis.meta_analysis import (
    collapse_session_scores,
    combine_effects,
    combine_pvalues,
)


PIPELINE_PALETTE = sea.color_palette("husl", 6)
sea.set(font="serif", style="whitegrid", palette=PIPELINE_PALETTE, color_codes=False)

log = logging.getLogger(__name__)


def _simplify_names(x):
    if len(x) > 10:
        return x.split(" ")[0]
    else:
        return x


<<<<<<< HEAD
def score_plot(data, pipelines=None, orientation="vertical"):
    """Plot scores for all pipelines and all datasets
=======
def score_plot(data, pipelines=None):
    """Plot scores for all pipelines and all datasets.
>>>>>>> 0757a3bf

    Parameters
    ----------
    data: output of Results.to_dataframe()
        results on datasets
    pipelines: list of str | None
        pipelines to include in this plot
    orientation: str
        orientation of the score points

    Returns
    -------
    fig: Figure
        Pyplot handle
    color_dict: dict
        Dictionary with the facecolor
    """
    data = collapse_session_scores(data)
    unique_ids = data["dataset"].apply(_simplify_names)
    if len(unique_ids) != len(set(unique_ids)):
        log.warning("Dataset names are too similar, turning off name shortening")
    else:
        data["dataset"] = unique_ids

    if pipelines is not None:
        data = data[data.pipeline.isin(pipelines)]

    if orientation in ["horizontal", "h"]:
        y, x = "dataset", "score"
        fig = plt.figure(figsize=(8.5, 11))
    elif orientation in ["vertical", "v"]:
        x, y = "dataset", "score"
        fig = plt.figure(figsize=(11, 8.5))
    else:
        raise ValueError("Invalid plot orientation selected!")

    # markers = ['o', '8', 's', 'p', '+', 'x', 'D', 'd', '>', '<', '^']
    ax = fig.add_subplot(111)
    sea.stripplot(
        data=data,
        y=y,
        x=x,
        jitter=0.15,
        palette=PIPELINE_PALETTE,
        hue="pipeline",
        dodge=True,
        ax=ax,
        alpha=0.7,
    )
    if orientation in ["horizontal", "h"]:
        ax.set_xlim([0, 1])
        ax.axvline(0.5, linestyle="--", color="k", linewidth=2)
    else:
        ax.set_ylim([0, 1])
        ax.axhline(0.5, linestyle="--", color="k", linewidth=2)
    ax.set_title("Scores per dataset and algorithm")
    handles, labels = ax.get_legend_handles_labels()
    color_dict = {lb: h.get_facecolor()[0] for lb, h in zip(labels, handles)}
    plt.tight_layout()

    return fig, color_dict


def codecarbon_plot(data, order_list=None, pipelines=None, country=""):
    """Plot code carbon consume for the results from the benchmark.

    Parameters
    ----------
    data: output of Results.to_dataframe()
        results on datasets
    order_list: list of str | None
        order of pipelines to include in this plot
    pipelines: list of str | None
        pipelines to include in this plot
    country: str
        country to include in the title
    pipelines: list of str | None
        pipelines to include in this plot

    Returns
    -------
    fig: Figure
        Pyplot handle
    """
    data = collapse_session_scores(data)
    unique_ids = data["dataset"].apply(_simplify_names)
    if len(unique_ids) != len(set(unique_ids)):
        log.warning("Dataset names are too similar, turning off name shortening")
    else:
        data["dataset"] = unique_ids

    if pipelines is not None:
        data = data[data.pipeline.isin(pipelines)]

    data = data.rename(columns={"carbon emission": "carbon_emission"})

    fig = sea.catplot(
        kind="bar",
        data=data,
        x="dataset",
        y="carbon_emission",
        hue="pipeline",
        palette=PIPELINE_PALETTE,
        height=8.5,
        hue_order=order_list,
    ).set(title=r"$CO_2$ emission per dataset and algorithm" + country)
    fig.set(yscale="log")
    fig.tight_layout()
    fig.set_ylabels(r"$CO_2$ emission (Log Scale)")
    fig.set_xlabels("Dataset")

    return fig


def paired_plot(data, alg1, alg2):
    """Generate a figure with a paired plot.

    Parameters
    ----------
    data: DataFrame
        dataframe obtained from evaluation
    alg1: str
        Name of a member of column data.pipeline
    alg2: str
        Name of a member of column data.pipeline

    Returns
    -------
    fig: Figure
        Pyplot handle
    """
    data = collapse_session_scores(data)
    data = data[data.pipeline.isin([alg1, alg2])]
    data = data.pivot_table(
        values="score", columns="pipeline", index=["subject", "dataset"]
    )
    data = data.reset_index()
    fig = plt.figure(figsize=(11, 8.5))
    ax = fig.add_subplot(111)
    data.plot.scatter(alg1, alg2, ax=ax)
    ax.plot([0, 1], [0, 1], ls="--", c="k")
    ax.set_xlim([0.5, 1])
    ax.set_ylim([0.5, 1])
    return fig


def summary_plot(sig_df, effect_df, p_threshold=0.05, simplify=True):
    """Significance matrix to compare pipelines.

    Visualize significances as a heatmap with green/grey/red for significantly
    higher/significantly lower.

    Parameters
    ----------
    sig_df: DataFrame
        DataFrame of pipeline x pipeline where each value is a p-value,
    effect_df: DataFrame
        DataFrame where each value is an effect size

    Returns
    -------
    fig: Figure
        Pyplot handle
    """
    if simplify:
        effect_df.columns = effect_df.columns.map(_simplify_names)
        sig_df.columns = sig_df.columns.map(_simplify_names)
    annot_df = effect_df.copy()
    for row in annot_df.index:
        for col in annot_df.columns:
            if effect_df.loc[row, col] > 0:
                txt = "{:.2f}\np={:1.0e}".format(
                    effect_df.loc[row, col], sig_df.loc[row, col]
                )
            else:
                # we need the effect direction and p-value to coincide.
                # TODO: current is hack
                if sig_df.loc[row, col] < p_threshold:
                    sig_df.loc[row, col] = 1e-110
                txt = ""
            annot_df.loc[row, col] = txt
    fig = plt.figure()
    ax = fig.add_subplot(111)
    palette = sea.light_palette("green", as_cmap=True)
    palette.set_under(color=[1, 1, 1])
    palette.set_over(color=[0.5, 0, 0])
    sea.heatmap(
        data=-np.log(sig_df),
        annot=annot_df,
        fmt="",
        cmap=palette,
        linewidths=1,
        linecolor="0.8",
        annot_kws={"size": 10},
        cbar=False,
        vmin=-np.log(0.05),
        vmax=-np.log(1e-100),
    )
    for lb in ax.get_xticklabels():
        lb.set_rotation(45)
    ax.tick_params(axis="y", rotation=0.9)
    ax.set_title("Algorithm comparison")
    plt.tight_layout()
    return fig


def meta_analysis_plot(stats_df, alg1, alg2):  # noqa: C901
    """Meta-analysis to compare two algorithms across several datasets.

    A meta-analysis style plot that shows the standardized effect with
    confidence intervals over all datasets for two algorithms.
    Hypothesis is that alg1 is larger than alg2

    Parameters
    ----------
    stats_df: DataFrame
        DataFrame generated by compute_dataset_statistics
    alg1: str
        Name of first pipeline
    alg2: str
        Name of second pipeline

    Returns
    -------
    fig: Figure
        Pyplot handle
    """

    def _marker(pval):
        if pval < 0.001:
            return "$***$", 100
        elif pval < 0.01:
            return "$**$", 70
        elif pval < 0.05:
            return "$*$", 30
        else:
            raise ValueError("insignificant pval {}".format(pval))

    assert alg1 in stats_df.pipe1.unique()
    assert alg2 in stats_df.pipe1.unique()
    df_fw = stats_df.loc[(stats_df.pipe1 == alg1) & (stats_df.pipe2 == alg2)]
    df_fw = df_fw.sort_values(by="pipe1")
    df_bk = stats_df.loc[(stats_df.pipe1 == alg2) & (stats_df.pipe2 == alg1)]
    df_bk = df_bk.sort_values(by="pipe1")
    dsets = df_fw.dataset.unique()
    simplify = True
    unique_ids = [_simplify_names(x) for x in dsets]
    if len(unique_ids) != len(set(unique_ids)):
        log.warning("Dataset names are too similar, turning off name shortening")
        simplify = False
    ci = []
    fig = plt.figure()
    gs = gridspec.GridSpec(1, 5)
    sig_ind = []
    pvals = []
    ax = fig.add_subplot(gs[0, :-1])
    ax.set_yticks(np.arange(len(dsets) + 1))
    if simplify:
        ax.set_yticklabels(["Meta-effect"] + [d for d in unique_ids])
    else:
        ax.set_yticklabels(["Meta-effect"] + [d for d in dsets])
    pval_ax = fig.add_subplot(gs[0, -1], sharey=ax)
    plt.setp(pval_ax.get_yticklabels(), visible=False)
    _min = 0
    _max = 0
    for ind, d in enumerate(dsets):
        nsub = float(df_fw.loc[df_fw.dataset == d, "nsub"])
        t_dof = nsub - 1
        ci.append(t.ppf(0.95, t_dof) / np.sqrt(nsub))
        v = float(df_fw.loc[df_fw.dataset == d, "smd"])
        if v > 0:
            p = df_fw.loc[df_fw.dataset == d, "p"].item()
            if p < 0.05:
                sig_ind.append(ind)
                pvals.append(p)
        else:
            p = df_bk.loc[df_bk.dataset == d, "p"].item()
            if p < 0.05:
                sig_ind.append(ind)
                pvals.append(p)
        _min = _min if (_min < (v - ci[-1])) else (v - ci[-1])
        _max = _max if (_max > (v + ci[-1])) else (v + ci[-1])
        ax.plot(
            np.array([v - ci[-1], v + ci[-1]]), np.ones((2,)) * (ind + 1), c="tab:grey"
        )
    _range = max(abs(_min), abs(_max))
    ax.set_xlim((0 - _range, 0 + _range))
    final_effect = combine_effects(df_fw["smd"], df_fw["nsub"])
    ax.scatter(
        pd.concat([pd.Series([final_effect]), df_fw["smd"]]),
        np.arange(len(dsets) + 1),
        s=np.array([50] + [30] * len(dsets)),
        marker="D",
        c=["k"] + ["tab:grey"] * len(dsets),
    )
    for i, p in zip(sig_ind, pvals):
        m, s = _marker(p)
        ax.scatter(df_fw["smd"].iloc[i], i + 1.4, s=s, marker=m, color="r")
    # pvalues axis stuf
    pval_ax.set_xlim([-0.1, 0.1])
    pval_ax.grid(False)
    pval_ax.set_title("p-value", fontdict={"fontsize": 10})
    pval_ax.set_xticks([])
    for spine in pval_ax.spines.values():
        spine.set_visible(False)
    for ind, p in zip(sig_ind, pvals):
        pval_ax.text(
            0,
            ind + 1,
            horizontalalignment="center",
            verticalalignment="center",
            s="{:.2e}".format(p),
            fontsize=8,
        )
    if final_effect > 0:
        p = combine_pvalues(df_fw["p"], df_fw["nsub"])
        if p < 0.05:
            m, s = _marker(p)
            ax.scatter([final_effect], [-0.4], s=s, marker=m, c="r")
            pval_ax.text(
                0,
                0,
                horizontalalignment="center",
                verticalalignment="center",
                s="{:.2e}".format(p),
                fontsize=8,
            )
    else:
        p = combine_pvalues(df_bk["p"], df_bk["nsub"])
        if p < 0.05:
            m, s = _marker(p)
            ax.scatter([final_effect], [-0.4], s=s, marker=m, c="r")
            pval_ax.text(
                0,
                0,
                horizontalalignment="center",
                verticalalignment="center",
                s="{:.2e}".format(p),
                fontsize=8,
            )

    ax.grid(False)
    ax.spines["top"].set_visible(False)
    ax.spines["right"].set_visible(False)
    ax.axvline(0, linestyle="--", c="k")
    ax.axhline(0.5, linestyle="-", linewidth=3, c="k")
    title = "< {} better{}\n{}{} better >".format(
        alg2, " " * (45 - len(alg2)), " " * (45 - len(alg1)), alg1
    )
    ax.set_title(title, ha="left", ma="right", loc="left")
    ax.set_xlabel("Standardized Mean Difference")
    fig.tight_layout()

    return fig<|MERGE_RESOLUTION|>--- conflicted
+++ resolved
@@ -27,13 +27,8 @@
         return x
 
 
-<<<<<<< HEAD
 def score_plot(data, pipelines=None, orientation="vertical"):
     """Plot scores for all pipelines and all datasets
-=======
-def score_plot(data, pipelines=None):
-    """Plot scores for all pipelines and all datasets.
->>>>>>> 0757a3bf
 
     Parameters
     ----------
