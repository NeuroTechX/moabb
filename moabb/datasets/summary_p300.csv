--- conflicted
+++ resolved
@@ -23,9 +23,5 @@
 ErpCore2021_ERN, 40, 30, ~400 All, 1, 1024, 1,
 ErpCore2021_LRP, 40, 30, ~400 All, 1, 1024, 1,
 Kojima2024A, 11, 64, ~130 NT / ~65 T, 1, 1000, 1,
-<<<<<<< HEAD
 Kojima2024B, 15, 64, 2160 NT / 720 T, 1, 1000, 1,
-=======
-Kojima2024B, 15, 64, 2160 NT / 720 T, 1, 1000, 1,
-RomaniBF2025ERP,22,8,540 NT / 60 T,1,250,up to 3,
->>>>>>> 3fad81fe
+RomaniBF2025ERP,22,8,540 NT / 60 T,1,250,up to 3,