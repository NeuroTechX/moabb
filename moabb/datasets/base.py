--- conflicted
+++ resolved
@@ -126,11 +126,7 @@
 
 
 class BaseDataset(metaclass=abc.ABCMeta):
-<<<<<<< HEAD
-    """BaseDataset.
-=======
     """Abstract Moabb BaseDataset.
->>>>>>> 4ab1d3cd
 
     Parameters required for all datasets
 
