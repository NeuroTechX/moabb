from moabb.datasets.base import BaseDataset

from .base import BaseDataset
from mne.io import read_raw_edf
from mne.channels import read_montage
import os
import numpy as np

from . import download as dl

UPPER_LIMB_URL = 'https://zenodo.org/record/834976/files/'


def data_paths(subject, im='imagination', path=None, force_update=False,
               update_path=None, verbose=None):
    """Get path to local copy of UPPER LIMB dataset URL.

    Parameters
    ----------
    subject : int
        Number of subject to use
    im : str
        can be either imagination or execution
    path : None | str
        Location of where to look for the data storing location.
        If None, the environment variable or config parameter
        ``MNE_DATASETS_UPPER_LIMB_PATH`` is used. If it doesn't exist, the
        "~/mne_data" directory is used. If the dataset
        is not found under the given path, the data
        will be automatically downloaded to the specified folder.
    force_update : bool
        Force update of the dataset even if a local copy exists.
    update_path : bool | None
        If True, set the MNE_DATASETS_UPPER_LIMB_PATH in mne-python
        config to the given path. If None, the user is prompted.
    verbose : bool, str, int, or None
        If not None, override default verbose level (see :func:`mne.verbose`).

    Returns
    -------
    path : list of str
        Local path to the given data file. This path is contained inside a list
        of length one, for compatibility.
    """  # noqa: E501
    if subject < 1 or subject > 15:
        raise ValueError("Valid subjects between 1 and 15,"
                         " subject {:d} requested".format(subject))

    paths = []

    for run in range(1, 11):
        url = f"{UPPER_LIMB_URL}/motor{im}_subject{subject}_run{run}.gdf"
        p = dl.data_path(url, 'UPPER_LIMB', path, force_update, update_path,
                         verbose)
        paths.append(p)

    return paths


class UpperLimb(BaseDataset):
    """Upper Limb motor dataset.

    Upper limb dataset :
    http://journals.plos.org/plosone/article?id=10.1371/journal.pone.0182578

    Consist in 6 upper limb movement, recoded over 2 sessions.
    The first session is motor execution, the second session is imagination.

    """

    def __init__(self, imagined=True, executed=False):
        self.imagined = imagined
        self.executed = executed
        event_id = {"right_elbow_flexion": 1536,
                    "right_elbow_extension": 1537,
                    "right_supination": 1538,
                    "right_pronation": 1539,
                    "right_hand_close": 1540,
                    "right_hand_open": 1541,
                    "rest": 1542}

        n_sessions = int(imagined) + int(executed)
        super().__init__(
            subjects=list(range(1, 16)),
            sessions_per_subject=n_sessions,
            events=event_id,
            code='Upper Limb Imagery',
            interval=[2.5, 5],
            paradigm='imagery',
            doi='10.1371/journal.pone.0182578')

    def _get_single_subject_data(self, subject):
        """return data for a single subject"""
<<<<<<< HEAD

        sessions = []
        if self.imagined:
            sessions.append('imagination')

        if self.executed:
            sessions.append('execution')

        out = {}
        for session in sessions:
            paths = data_paths(subject, session)

            eog = ['eog-l', 'eog-m', 'eog-r']
            montage = read_montage('standard_1005')
            data = {}
            for ii, path in enumerate(paths):
                raw = read_raw_edf(path, montage=montage, eog=eog,
                                   misc=range(64, 96), preload=True,
                                   verbose='ERROR')
                # there is nan in the data
                raw._data[np.isnan(raw._data)] = 0
                data['run_%d' % ii] = raw

            out[session] = data
        return out
=======
        paths = data_paths(subject, self.imagined)

        eog = ['eog-l', 'eog-m', 'eog-r']
        montage = read_montage('standard_1005')
        raws = []
        for path in paths:
            raw = read_raw_edf(path, montage=montage, eog=eog,
                               misc=range(64, 96), preload=True,
                               verbose='ERROR')
            # there is nan in the data
            raw._data[np.isnan(raw._data)] = 0
            raws.append(raw)
        if stack_sessions:
            return [raws]
        else:
            return [[raws]]

    def data_path(self, subject, path=None, force_update=False,
                  update_path=None, verbose=None):
        if subject not in self.subject_list:
            raise(ValueError("Invalid subject number"))

        paths = []

        if self.imagined:
            im = 'imagination'
        else:
            im = 'execution'

        for run in range(1, 11):
            url = f"{UPPER_LIMB_URL}/motor{im}_subject{subject}_run{run}.gdf"
            p = dl.data_path(url, 'UPPER_LIMB', path, force_update,
                             update_path, verbose)
            paths.append(p)

        return paths
>>>>>>> 6d2a39a3
<|MERGE_RESOLUTION|>--- conflicted
+++ resolved
@@ -9,52 +9,6 @@
 from . import download as dl
 
 UPPER_LIMB_URL = 'https://zenodo.org/record/834976/files/'
-
-
-def data_paths(subject, im='imagination', path=None, force_update=False,
-               update_path=None, verbose=None):
-    """Get path to local copy of UPPER LIMB dataset URL.
-
-    Parameters
-    ----------
-    subject : int
-        Number of subject to use
-    im : str
-        can be either imagination or execution
-    path : None | str
-        Location of where to look for the data storing location.
-        If None, the environment variable or config parameter
-        ``MNE_DATASETS_UPPER_LIMB_PATH`` is used. If it doesn't exist, the
-        "~/mne_data" directory is used. If the dataset
-        is not found under the given path, the data
-        will be automatically downloaded to the specified folder.
-    force_update : bool
-        Force update of the dataset even if a local copy exists.
-    update_path : bool | None
-        If True, set the MNE_DATASETS_UPPER_LIMB_PATH in mne-python
-        config to the given path. If None, the user is prompted.
-    verbose : bool, str, int, or None
-        If not None, override default verbose level (see :func:`mne.verbose`).
-
-    Returns
-    -------
-    path : list of str
-        Local path to the given data file. This path is contained inside a list
-        of length one, for compatibility.
-    """  # noqa: E501
-    if subject < 1 or subject > 15:
-        raise ValueError("Valid subjects between 1 and 15,"
-                         " subject {:d} requested".format(subject))
-
-    paths = []
-
-    for run in range(1, 11):
-        url = f"{UPPER_LIMB_URL}/motor{im}_subject{subject}_run{run}.gdf"
-        p = dl.data_path(url, 'UPPER_LIMB', path, force_update, update_path,
-                         verbose)
-        paths.append(p)
-
-    return paths
 
 
 class UpperLimb(BaseDataset):
@@ -91,7 +45,6 @@
 
     def _get_single_subject_data(self, subject):
         """return data for a single subject"""
-<<<<<<< HEAD
 
         sessions = []
         if self.imagined:
@@ -102,7 +55,7 @@
 
         out = {}
         for session in sessions:
-            paths = data_paths(subject, session)
+            paths = self.data_path(subject, session)
 
             eog = ['eog-l', 'eog-m', 'eog-r']
             montage = read_montage('standard_1005')
@@ -117,41 +70,29 @@
 
             out[session] = data
         return out
-=======
-        paths = data_paths(subject, self.imagined)
-
-        eog = ['eog-l', 'eog-m', 'eog-r']
-        montage = read_montage('standard_1005')
-        raws = []
-        for path in paths:
-            raw = read_raw_edf(path, montage=montage, eog=eog,
-                               misc=range(64, 96), preload=True,
-                               verbose='ERROR')
-            # there is nan in the data
-            raw._data[np.isnan(raw._data)] = 0
-            raws.append(raw)
-        if stack_sessions:
-            return [raws]
-        else:
-            return [[raws]]
 
     def data_path(self, subject, path=None, force_update=False,
-                  update_path=None, verbose=None):
+                  update_path=None, verbose=None, session=None):
         if subject not in self.subject_list:
             raise(ValueError("Invalid subject number"))
 
         paths = []
 
-        if self.imagined:
-            im = 'imagination'
+        if session is None:
+            sessions = []
+            if self.imagined:
+                sessions.append('imagination')
+
+            if self.executed:
+                sessions.append('execution')
         else:
-            im = 'execution'
+            sessions = [session]
 
-        for run in range(1, 11):
-            url = f"{UPPER_LIMB_URL}/motor{im}_subject{subject}_run{run}.gdf"
-            p = dl.data_path(url, 'UPPER_LIMB', path, force_update,
-                             update_path, verbose)
-            paths.append(p)
+        for session in sessions:
+            for run in range(1, 11):
+                url = f"{UPPER_LIMB_URL}/motor{session}_subject{subject}_run{run}.gdf"
+                p = dl.data_path(url, 'UPPERLIMB', path, force_update,
+                                 update_path, verbose)
+                paths.append(p)
 
-        return paths
->>>>>>> 6d2a39a3
+        return paths