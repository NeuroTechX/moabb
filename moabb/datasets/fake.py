import re
import tempfile
from pathlib import Path

import numpy as np
from mne import create_info, get_config, set_config
from mne.channels import make_standard_montage
from mne.io import RawArray

from moabb.datasets.base import BaseDataset
from moabb.datasets.braininvaders import Cattan2019_VR
from moabb.datasets.utils import block_rep


class FakeDataset(BaseDataset):
    """Fake Dataset for test purpose.

    By default, the dataset has 2 sessions, 10 subjects, and 3 classes.

    Parameters
    ----------
    event_list: list or tuple of str
        List of event to generate, default: ("fake1", "fake2", "fake3")
    n_sessions: int, default 2
        Number of session to generate
    n_runs: int, default 2
        Number of runs to generate
    n_subjects: int, default 10
        Number of subject to generate
    paradigm: ['p300','imagery', 'ssvep']
        Defines what sort of dataset this is
    channels: list or tuple of str
        List of channels to generate, default ("C3", "Cz", "C4")

        .. versionadded:: 0.4.3
    """

    def __init__(
        self,
        event_list=("fake1", "fake2", "fake3"),
        n_sessions=2,
        n_runs=2,
        n_subjects=10,
        code="FakeDataset",
        paradigm="imagery",
        channels=("C3", "Cz", "C4"),
<<<<<<< HEAD
        sfreq=128
=======
        seed=None,
>>>>>>> c45fb3e6
    ):
        self.n_runs = n_runs
        self.sfreq = sfreq
        event_id = {ev: ii + 1 for ii, ev in enumerate(event_list)}
        self.channels = channels
        self.seed = seed
        code = (
            f"{code}-{paradigm.lower()}-{n_subjects}-{n_sessions}-{n_runs}-"
            f"{''.join([re.sub('[^A-Za-z0-9]', '', e).lower() for e in event_list])}-"
            f"{''.join([c.lower() for c in channels])}"
        )
        super().__init__(
            subjects=list(range(1, n_subjects + 1)),
            sessions_per_subject=n_sessions,
            events=event_id,
            code=code,
            interval=[0, 3],
            paradigm=paradigm,
        )
        key = "MNE_DATASETS_{:s}_PATH".format(self.code.upper())
        temp_dir = get_config(key)
        if temp_dir is None or not Path(temp_dir).is_dir():
            temp_dir = tempfile.mkdtemp()
            set_config(key, temp_dir)

    def _get_single_subject_data(self, subject):
        if self.seed is not None:
            np.random.seed(self.seed + subject)
        data = dict()
        for session in range(self.n_sessions):
            data[f"session_{session}"] = {
                f"run_{ii}": self._generate_raw() for ii in range(self.n_runs)
            }
        return data

    def _generate_raw(self):
        montage = make_standard_montage("standard_1005")
        sfreq = self.sfreq
        duration = len(self.event_id) * 60
        eeg_data = 2e-5 * np.random.randn(duration * sfreq, len(self.channels))
        y = np.zeros((duration * sfreq))
        for ii, ev in enumerate(self.event_id):
            start_idx = (1 + 5 * ii) * 128
            jump = 5 * len(self.event_id) * 128
            y[start_idx::jump] = self.event_id[ev]

        ch_types = ["eeg"] * len(self.channels) + ["stim"]
        ch_names = list(self.channels) + ["stim"]

        eeg_data = np.c_[eeg_data, y]

        info = create_info(ch_names=ch_names, ch_types=ch_types, sfreq=sfreq)
        raw = RawArray(data=eeg_data.T, info=info, verbose=False)
        raw.set_montage(montage)
        return raw

    def data_path(
        self, subject, path=None, force_update=False, update_path=None, verbose=None
    ):
        pass


class FakeVirtualRealityDataset(FakeDataset):
    """Fake Cattan2019_VR dataset for test purpose.

    .. versionadded:: 0.5.0
    """

    def __init__(self, seed=None):
        self.n_blocks = 5
        self.n_repetitions = 12
        super().__init__(
            n_sessions=1,
            n_runs=self.n_blocks * self.n_repetitions,
            n_subjects=21,
            code="FakeVirtualRealityDataset",
            event_list=dict(Target=2, NonTarget=1),
            paradigm="p300",
            seed=seed,
        )

    def _get_single_subject_data(self, subject):
        if self.seed is not None:
            np.random.seed(self.seed + subject)
        data = dict()
        for session in range(self.n_sessions):
            data[f"{session}"] = {}
            for block in range(self.n_blocks):
                for repetition in range(self.n_repetitions):
                    data[f"{session}"][
                        block_rep(block, repetition)
                    ] = self._generate_raw()
        return data

    def get_block_repetition(self, paradigm, subjects, block_list, repetition_list):
        """Select data for all provided subjects, blocks and repetitions. Each
        subject has 5 blocks of 12 repetitions.

        The returned data is a dictionary with the following structure::

            data = {'subject_id' :
                        {'session_id':
                            {'run_id': raw}
                        }
                    }

        See also
        --------
        BaseDataset.get_data
        Cattan2019_VR.get_block_repetition

        Parameters
        ----------
        subjects: List of int
            List of subject number
        block_list: List of int
            List of block number (from 1 to 5)
        repetition_list: List of int
            List of repetition number inside a block (from 1 to 12)

        Returns
        -------
        data: Dict
            dict containing the raw data
        """
        return Cattan2019_VR.get_block_repetition(
            self, paradigm, subjects, block_list, repetition_list
        )<|MERGE_RESOLUTION|>--- conflicted
+++ resolved
@@ -44,11 +44,8 @@
         code="FakeDataset",
         paradigm="imagery",
         channels=("C3", "Cz", "C4"),
-<<<<<<< HEAD
+        seed=None,
         sfreq=128
-=======
-        seed=None,
->>>>>>> c45fb3e6
     ):
         self.n_runs = n_runs
         self.sfreq = sfreq
