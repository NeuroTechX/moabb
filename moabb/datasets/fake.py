--- conflicted
+++ resolved
@@ -49,15 +49,12 @@
         self.n_runs = n_runs
         event_id = {ev: ii + 1 for ii, ev in enumerate(event_list)}
         self.channels = channels
-<<<<<<< HEAD
         self.seed = seed
-=======
         code = (
             f"{code}-{paradigm.lower()}-{n_subjects}-{n_sessions}-{n_runs}-"
             f"{''.join([re.sub('[^A-Za-z0-9]', '', e).lower() for e in event_list])}-"
             f"{''.join([c.lower() for c in channels])}"
         )
->>>>>>> adce413d
         super().__init__(
             subjects=list(range(1, n_subjects + 1)),
             sessions_per_subject=n_sessions,
