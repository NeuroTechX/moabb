import os
import zipfile as z
from pathlib import Path

import mne
import numpy as np
import pandas as pd
from mne.channels import read_custom_montage

from moabb.datasets import download as dl
from moabb.datasets.base import BaseDataset


# Link to the raw data
LIU2024_URL = "https://figshare.com/ndownloader/files/38516654"

# Links to the channels, electrodes and events informations files
url_channels = "https://figshare.com/ndownloader/files/38516069"
url_electrodes = "https://figshare.com/ndownloader/files/38516078"
url_events = "https://figshare.com/ndownloader/files/38516084"


class Liu2024(BaseDataset):
    """

    Dataset [1]_ from the study on motor imagery [2]_.

    .. admonition:: Dataset summary


        ============  =======  =======  ==========  =================  ============  ===============  ===========
        Name           #Subj    #Chan    #Classes    #Trials / class  Trials len    Sampling rate      #Sessions
        ============  =======  =======  ==========  =================  ============  ===============  ===========
        Liu2024        50       29         2                40              4s           500Hz           1
        ============  =======  =======  ==========  =================  ============  ===============  ===========


    **Dataset description**
    This dataset includes data from 50 acute stroke patients (the time after stroke ranges from 1 day to 30 days)
    admitted to the stroke unit of Xuanwu Hospital of Capital Medical University. The patients included 39 males (78%)
    and 11 females (22%), aged between 31 and 77 years, with an average age of 56.70 years (SD = 10.57)
    Before the start of the experiment, the subject sat in a chair in a position as comfortable as possible with an
    EEG cap placed on their head; subjects were positioned approximately 80 cm away from a computer screen in front of them.
    The computer played audio instructions to the patient about the procedure. Each experiment lasted approximately 20 minutes,
    including preparation time and approximately 10 minutes of signal recording. Before the start of the MI experiment,
    the patients opened their eyes and closed their eyes for 1 minute each. The MI experiment was divided into 40 trials, and
    each trial took 8 seconds, which consisted of three stages (instruction, MI and break). In the instruction stage, patients
    were prompted to imagine grasping a spherical object with the left- or right-hand. In the MI stage, participants imagined
    performing this action, a video of gripping motion is played on the computer, which leads the patient imagine grabbing the
    ball. This video stays playing for 4 s. Patients only imagine one hand movement.In the break stage, participants were allowed
    to relax and rest. The MI experiments alternated between the left- and right-hand, and the patients moved onto the next stage
    of the experiment according to the instructions.

    The EEG data were collected through a wireless multichannel EEG acquisition system (ZhenTec NT1, Xi’an ZhenTec Intelligence
    Technology Co., Ltd., China). The system includes an EEG cap, an EEG acquisition amplifier, a data receiver and host computer
    software. The EEG cap had electrodes placed according to the international 10-10 system, including 29 EEG recording electrodes
    and 2 electrooculography (EOG) electrodes. The reference electrode located at CPz position and the grounding electrode located
    at FPz position. All the EEG electrodes and grounding electrode are Ag/AgCl semi-dry EEG electrodes based on highly absorbable
    porous sponges that are dampened with 3% NaCl solution. The EOG electrodes are composed by Ag/AgCl electrodes and conductive
    adhesive hydrogel. The common-mode rejection ratio was 120 dB, the input impedance was 1 GΩ, the input noise was less than
    0.4 μVrms, and the resolution was 24 bits. The acquisition impedance was less than or equal to 20 kΩ. The sampling frequency
    was 500 Hz.

    In the dataset, we've removed the 2 EOG channels and we kept the 29 EEG channels and the STIM channel.

    References
    ----------

    .. [1] Liu, Haijie; Lv, Xiaodong (2022). EEG datasets of stroke patients. figshare. Dataset.
           DOI: https://doi.org/10.6084/m9.figshare.21679035.v5

    .. [2] Liu, Haijie, Wei, P., Wang, H. et al. An EEG motor imagery dataset for brain computer interface in acute stroke
           patients. Sci Data 11, 131 (2024).
           DOI: https://doi.org/10.1038/s41597-023-02787-8

    Notes
    -----

    .. versionadded:: 1.1.1

    """

    def __init__(self):
        super().__init__(
            subjects=list(range(1, 50 + 1)),
            sessions_per_subject=1,
            events={"left_hand": 0, "right_hand": 1},
            code="Liu2024",
            interval=(0, 4),
            paradigm="imagery",
            doi="10.1038/s41597-023-02787-8",
        )

    def data_infos(self):
        """Returns the data paths of the electrodes and events informations

        This function downloads the necessary data files for channels, electrodes,
        and events from their respective URLs and returns their local file paths.

        Returns
        -------
        tuple
            A tuple containing the local file paths to the channels, electrodes, and events information files.
        """

        path_channels = dl.data_dl(url_channels, self.code)
        path_electrodes = dl.data_dl(url_electrodes, self.code)
        path_events = dl.data_dl(url_events, self.code)

        return path_channels, path_electrodes, path_events

    def data_path(
        self, subject, path=None, force_update=False, update_path=None, verbose=None
    ):
        """Return the data paths of a single subject, in our case only one path is returned.
        .
                Parameters
                ----------
                subject : int
                    The subject number to fetch data for.
                path : None | str
                    Location of where to look for the data storing location. If None, the environment
                    variable or config parameter MNE_DATASETS_(dataset)_PATH is used. If it doesn’t exist,
                    the “~/mne_data” directory is used. If the dataset is not found under the given path, the data
                    will be automatically downloaded to the specified folder.
                force_update : bool
                    Force update of the dataset even if a local copy exists.
                update_path : bool | None
                    If True, set the MNE_DATASETS_(dataset)_PATH in mne-python config to the given path.
                    If None, the user is prompted.
                verbose : bool, str, int, or None
                    If not None, override default verbose level (see mne.verbose()).

                Returns
                -------
                list
                    A list containing the path to the subject's data file. The list contains only one path.
        """
        if subject not in self.subject_list:
            raise ValueError("Invalid subject number")

        # Download the zip file containing the data
        path_zip = dl.data_dl(LIU2024_URL, self.code)
        path_zip = Path(path_zip)
        path_folder = path_zip.parent

        # Extract the zip file if it hasn't been extracted yet
        if not (path_folder / "edffile").is_dir():
            zip_ref = z.ZipFile(path_zip, "r")
            zip_ref.extractall(path_folder)

        subject_paths = []
        sub = f"sub-{subject:02d}"

        # Construct the path to the subject's data file
        subject_path = (
            path_folder / "edffile" / sub / "eeg" / f"{sub}_task-motor-imagery_eeg.edf"
        )
        subject_paths.append(str(subject_path))

        return subject_paths

    def encoding(self, events_df: pd.DataFrame):
        """Encode the columns 'value' and 'trial_type' in the events file into a single event type.

        Parameters
        ----------
        events_df : pd.DataFrame
            DataFrame containing the events information.

        Returns
        -------
        np.ndarray
            Array of encoded event types.

        Notes
        -----
        'trial_type' can take values  { 1 : Left hand, 2 : Right hand }, but for convenience we use 0 and 1.
        'value' can take values { 1 : instructions, 2 : MI, 3 : break}.
        For example, if trial_type = 1 and value = 2, the event type will be 12.
        If trial_type = 0 and value = 2, the event type will be 2.
        """

        event_type = events_df["value"].values + (events_df["trial_type"].values - 1) * 10

        return event_type

    def _get_single_subject_data(self, subject):
        """Return the data of a single subject.

        Parameters
        ----------
        subject : int
            The subject number to fetch data for.

        Returns
        -------
        dict
            A dictionary containing the raw data for the subject.
        """

        file_path_list = self.data_path(subject)
        path_channels, path_electrodes, path_events = self.data_infos()

        # Read the subject's raw data
        raw = mne.io.read_raw_edf(file_path_list[0], preload=True)

        # Selecting the EEG channels and the STIM channel excluding the CPz
        # reference channel and the EOG channels
        selected_channels = raw.info["ch_names"][:-3] + [""]
        selected_channels.remove("CPz")
        raw = raw.pick(selected_channels)

        # Updating the types of the channels after extracting them from the channels file
        channels_info = pd.read_csv(path_channels, sep="\t")
        channel_types = [type.lower() for type in channels_info["type"].tolist()[:-2]] + [
            "stim"
        ]
        channel_dict = dict(zip(selected_channels, channel_types))
        raw.info.set_channel_types(channel_dict)

        # Renaming the .tsv file to make sure it's recognized as .tsv
        # Check if the file already has the ".tsv" extension
        if not path_electrodes.endswith(".tsv"):
            # Create the new path
            new_path_electrodes = path_electrodes + ".tsv"
            # Check if the target filename already exists
            if not os.path.exists(new_path_electrodes):
                # Perform the rename operation only if the target file doesn't exist
                os.rename(path_electrodes, new_path_electrodes)
                path_electrodes = new_path_electrodes
            else:
                # If the file already exists, simply keep the original path
                path_electrodes = new_path_electrodes

        # Read and set the montage
        montage = read_custom_montage(path_electrodes)
        raw.set_montage(montage, on_missing="ignore")

        events_df = pd.read_csv(path_events, sep="\t")

        # Convert onset from milliseconds to seconds
        onset_seconds = events_df["onset"].values / 1000

        # Encode the events
        event_type = self.encoding(events_df)

        # Convert onset from seconds to samples for the events array
        sfreq = raw.info["sfreq"]
        onset_samples = (onset_seconds * sfreq).astype(int)

        # Create the events array
        events = np.column_stack(
            (onset_samples, np.zeros_like(onset_samples), event_type)
        )

        # Creating and setting annoations from the events
        annotations = mne.annotations_from_events(
            events, sfreq=raw.info["sfreq"], event_desc=event_type
        )
        raw.set_annotations(annotations)

        # There is only one session
<<<<<<< HEAD
        sessions = {"0": {"0": raw}}
=======
        sessions = {"0": {"run_1": raw}}
>>>>>>> 7217051b

        return sessions<|MERGE_RESOLUTION|>--- conflicted
+++ resolved
@@ -261,10 +261,6 @@
         raw.set_annotations(annotations)
 
         # There is only one session
-<<<<<<< HEAD
-        sessions = {"0": {"0": raw}}
-=======
         sessions = {"0": {"run_1": raw}}
->>>>>>> 7217051b
 
         return sessions