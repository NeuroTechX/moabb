# flake8: noqa
import unittest

from moabb.tests.analysis import *
from moabb.tests.benchmark import *
from moabb.tests.classification import *
from moabb.tests.datasets import *
from moabb.tests.download import *
from moabb.tests.evaluations import *
from moabb.tests.paradigms import *
<<<<<<< HEAD
from moabb.tests.util_tests import TestDownload
=======
from moabb.tests.util_tests import TestSetupSeed
>>>>>>> 5aeefedd


if __name__ == "__main__":
    unittest.main()<|MERGE_RESOLUTION|>--- conflicted
+++ resolved
@@ -8,11 +8,7 @@
 from moabb.tests.download import *
 from moabb.tests.evaluations import *
 from moabb.tests.paradigms import *
-<<<<<<< HEAD
-from moabb.tests.util_tests import TestDownload
-=======
 from moabb.tests.util_tests import TestSetupSeed
->>>>>>> 5aeefedd
 
 
 if __name__ == "__main__":
