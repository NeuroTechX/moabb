import os
import shutil
from pathlib import Path

import numpy as np
import pandas as pd
from matplotlib.pyplot import Figure

import moabb.analysis.meta_analysis as ma
from moabb import benchmark
from moabb.analysis import Results
from moabb.datasets.fake import FakeDataset
from moabb.evaluations.base import BaseEvaluation
from moabb.paradigms.base import BaseParadigm


try:
    from codecarbon import EmissionsTracker  # noqa

    from moabb.analysis.plotting import codecarbon_plot  # noqa

    _carbonfootprint = True
except ImportError:
    _carbonfootprint = False


class DummyEvaluation(BaseEvaluation):
    def evaluate(self, dataset, pipelines):
        raise NotImplementedError("dummy")

    def is_valid(self, dataset):
        pass


class DummyParadigm(BaseParadigm):
    def __init__(self):
        pass

    @property
    def scoring(self):
        raise NotImplementedError("dummy")

    def is_valid(self, dataset):
        pass

    def process_raw(self, raw, dataset, return_epochs=False):
        raise NotImplementedError("dummy")

    @property
    def datasets(self):
        return [FakeDataset(["d1", "d2"])]


# Create dummy data for tests
d1 = {
    "time": 1,
    "dataset": FakeDataset(["d1", "d2"]),
    "subject": 1,
    "session": "0",
    "score": 0.9,
    "n_samples": 100,
    "n_channels": 10,
}

d2 = {
    "time": 2,
    "dataset": FakeDataset(["d1", "d2"]),
    "subject": 2,
    "session": "0",
    "score": 0.9,
    "n_samples": 100,
    "n_channels": 10,
}

d3 = {
    "time": 2,
    "dataset": FakeDataset(["d1", "d2"]),
    "subject": 2,
    "session": "0",
    "score": 0.9,
    "n_samples": 100,
    "n_channels": 10,
}

d4 = {
    "time": 2,
    "dataset": FakeDataset(["d1", "d2"]),
    "subject": 1,
    "session": "0",
    "score": 0.9,
    "n_samples": 100,
    "n_channels": 10,
}

if _carbonfootprint:
    d1["carbon_emission"] = 5
    d2["carbon_emission"] = 10
    d3["carbon_emission"] = 0.2
    d4["carbon_emission"] = 1


def to_pipeline_dict(pnames):
    return {n: "pipeline {}".format(n) for n in pnames}


def to_result_input(pnames, dsets):
    return dict(zip(pnames, dsets))


class TestStats:
    def return_df(self, shape):
        size = shape[0] * shape[1]
        data = np.arange(size).reshape(*shape)
        return pd.DataFrame(data=data)

    def test_wilcoxon(self):
        P = ma.compute_pvals_wilcoxon(self.return_df((60, 5)))
        assert np.allclose(np.tril(P), 0), P

    def test_perm_exhaustive(self):
        n_samples = 6
        data = (
            self.return_df((n_samples, 5)) * 0
        )  # We provide the exact same data for each pipeline
        n_perms = 2**n_samples
        pvals = ma.compute_pvals_perm(data)
        assert np.all(
            pvals == 1 - 1 / n_perms
        ), f"P-values should be equal to 1 - 1/n_perms {pvals}"

    def test_perm_random(self):
        rng = np.random.RandomState(12)
        data = (
            self.return_df((18, 5)) * 0
        )  # We provide the exact same data for each pipeline
        n_perms = 10000  # hardcoded in _pairedttest_random

        pvals = ma.compute_pvals_perm(data, seed=rng)
        assert np.all(
            pvals == 1 - 1 / n_perms
        ), f"P-values should be equal to 1 - 1/n_perms {pvals}"

    def test_edge_case_one_sample(self):
        data = self.return_df((1, 2))
        n_perms = 2
        pvals = ma.compute_pvals_perm(data)
        assert pvals.shape == (
            2,
            2,
        ), f"Incorrect dimension of p-values array {pvals.shape}"
        assert np.all(
            pvals == 1 - 1 / n_perms
        ), f"P-values should be equal to 1 - 1/n_perms {pvals}"

    def test_compute_pvals_exhaustif_cannot_be_zero(self):
        df = pd.DataFrame({"pipeline_1": [1, 1], "pipeline_2": [0, 0]})
        n_perms = 4
        pvals = ma.compute_pvals_perm(df)
        p1vsp2 = pvals[0, 1]
        assert p1vsp2 == 1 / n_perms, f"P-values cannot be zero {pvals}"

    def test_compute_pvals_random_cannot_be_zero(self):
        rng = np.random.RandomState(12)
        df = pd.DataFrame({"pipeline_1": [1] * 18, "pipeline_2": [0] * 18})
        n_perms = 10000  # hardcoded in _pairedttest_random
        pvals = ma.compute_pvals_perm(df, seed=rng)
        p1vsp2 = pvals[0, 1]
<<<<<<< HEAD
        assert p1vsp2 >= 1 / n_perms, "P-values cannot be zero "
=======
        assert p1vsp2 >= 1 / n_perms, f"P-values cannot be zero {pvals}"
>>>>>>> 3fad81fe


class TestResults:
    def setup_method(self, method):
        self.obj = Results(
            evaluation_class=DummyEvaluation, paradigm_class=DummyParadigm, suffix="test"
        )

    def teardown_method(self, method):
        path = self.obj.filepath
        if os.path.isfile(path):
            os.remove(path)

    def test_add_sample(self):
        self.obj.add(
            to_result_input(["a"], [d1]), to_pipeline_dict(["a"]), "process_pipeline"
        )

    def test_recognizes_already_computed(self):
        _in = to_result_input(["a"], [d1])
        self.obj.add(_in, to_pipeline_dict(["a"]), "process_pipeline")
        not_yet_computed = self.obj.not_yet_computed(
            to_pipeline_dict(["a"]),
            d1["dataset"],
            d1["subject"],
            "process_pipeline",
        )
        assert len(not_yet_computed) == 0

    def test_can_add_multiple_pipelines(self):
        _in = to_result_input(["a", "b", "c"], [d1, d1, d2])
        self.obj.add(_in, to_pipeline_dict(["a", "b", "c"]), "process_pipeline")

    def test_can_add_multiple_values_per_pipeline(self):
        _in = to_result_input(["a", "b"], [[d1, d2], [d2, d1]])
        self.obj.add(_in, to_pipeline_dict(["a", "b"]), "process_pipeline")
        not_yet_computed = self.obj.not_yet_computed(
            to_pipeline_dict(["a"]),
            d1["dataset"],
            d1["subject"],
            "process_pipeline",
        )
        assert len(not_yet_computed) == 0, not_yet_computed
        not_yet_computed = self.obj.not_yet_computed(
            to_pipeline_dict(["b"]),
            d2["dataset"],
            d2["subject"],
            "process_pipeline",
        )
        assert len(not_yet_computed) == 0, not_yet_computed
        not_yet_computed = self.obj.not_yet_computed(
            to_pipeline_dict(["b"]),
            d1["dataset"],
            d1["subject"],
            "process_pipeline",
        )
        assert len(not_yet_computed) == 0, not_yet_computed

    def test_can_export_to_dataframe(self):
        _in = to_result_input(["a", "b", "c"], [d1, d1, d2])
        self.obj.add(_in, to_pipeline_dict(["a", "b", "c"]), "process_pipeline")
        _in = to_result_input(["a", "b", "c"], [d2, d2, d3])
        self.obj.add(_in, to_pipeline_dict(["a", "b", "c"]), "process_pipeline")
        df = self.obj.to_dataframe()
        assert set(np.unique(df["pipeline"])) == set(("a", "b", "c")), (
            np.unique(df["pipeline"]),
        )
        assert df.shape[0] == 6, df.shape[0]


if _carbonfootprint:

    class TestCodeCarbonPlot:
        @classmethod
        def setup_class(cls):
            cls.pp_dir = Path.cwd() / Path("moabb/tests/test_pipelines/")

        @classmethod
        def teardown_class(cls):
            rep_dir = Path.cwd() / Path("benchmark/")
            shutil.rmtree(rep_dir)

        def setup_method(self):
            self.data = benchmark(
                pipelines=str(self.pp_dir),
                evaluations=["WithinSession"],
                include_datasets=["FakeDataset"],
                results="moabb/results",
            )
            self.country = "France"
            self.pipelines = ["pipeline 1", "pipeline 2"]
            self.order_list = ["pipeline 2", "pipeline 1"]

        def test_codecarbon_plot_returns_figure(self):
            fig = codecarbon_plot(self.data)
            assert isinstance(fig, Figure)

        def test_codecarbon_plot_title_includes_country(self):
            fig = codecarbon_plot(self.data, country=self.country)
            assert self.country in fig._suptitle.get_text()

        def test_codecarbon_plot_filters_pipelines_correctly(self):
            fig = codecarbon_plot(self.data, pipelines=self.pipelines)
            pipelines_in_plot = set(fig.data["pipeline"].tolist())
            assert pipelines_in_plot == set(self.pipelines)

        def test_codecarbon_plot_orders_pipelines_correctly(self):
            fig = codecarbon_plot(self.data, order_list=self.order_list)
            hue_order_in_plot = fig._legend.get_lines()[0].get_data()[1].tolist()
            assert hue_order_in_plot == self.order_list

        def test_codecarbon_plot_uses_log_scale_y_axis(self):
            fig = codecarbon_plot(self.data)
            assert fig.axes[0].get_yscale() == "log"<|MERGE_RESOLUTION|>--- conflicted
+++ resolved
@@ -165,11 +165,7 @@
         n_perms = 10000  # hardcoded in _pairedttest_random
         pvals = ma.compute_pvals_perm(df, seed=rng)
         p1vsp2 = pvals[0, 1]
-<<<<<<< HEAD
-        assert p1vsp2 >= 1 / n_perms, "P-values cannot be zero "
-=======
         assert p1vsp2 >= 1 / n_perms, f"P-values cannot be zero {pvals}"
->>>>>>> 3fad81fe
 
 
 class TestResults:
