--- conflicted
+++ resolved
@@ -13,7 +13,7 @@
 log = logging.getLogger()
 log.setLevel(logging.ERROR)
 
-<<<<<<< HEAD
+
 class SimpleMotorImagery(BaseMotorImagery):  # Needed to assess BaseImagery
     def used_events(self, dataset):
         return dataset.event_id
@@ -131,19 +131,6 @@
     def test_BaseP300_paradigm(self):
         paradigm = SimpleP300()
         dataset = FakeDataset(paradigm='p300')
-=======
-
-class SimpleMotorImagery(BaseMotorImagery):  # Needed to assess BaseImagery
-    def used_events(self, dataset):
-        return dataset.event_id
-
-
-class Test_MotorImagery(unittest.TestCase):
-
-    def test_BaseImagery_paradigm(self):
-        paradigm = SimpleMotorImagery()
-        dataset = FakeDataset()
->>>>>>> cf541ac4
         X, labels, metadata = paradigm.get_data(dataset, subjects=[1])
 
         # we should have all the same length
@@ -167,14 +154,10 @@
     def test_BaseImagery_tmintmax(self):
         self.assertRaises(ValueError, SimpleMotorImagery, tmin=1, tmax=0)
 
-<<<<<<< HEAD
     def test_BaseP300_tmintmax(self):
         self.assertRaises(ValueError, SimpleP300, tmin=1, tmax=0)
 
     def test_BaseP300_filters(self):
-=======
-    def test_BaseImagery_filters(self):
->>>>>>> cf541ac4
         # can work with filter bank
         paradigm = SimpleP300(filters=[[1, 12], [12, 24]])
         dataset = FakeDataset(paradigm='p300')
@@ -197,7 +180,6 @@
         raw._data[-1] *= 0
         self.assertIsNone(paradigm.process_raw(raw, dataset))
 
-<<<<<<< HEAD
     def test_P300_specifyevent(self):
         # we cant pass event to this class
         self.assertRaises(ValueError, P300, events=['a'])
@@ -217,7 +199,6 @@
         self.assertEquals(len(np.unique(labels)), 2)
         self.assertEquals(list(np.unique(labels)),
                           sorted(['Target', 'NonTarget']))
-=======
     def test_BaseImagery_noevent(self):
         # Assert error if events from paradigm and dataset dont overlap
         paradigm = SimpleMotorImagery(events=['left_hand', 'right_hand'])
@@ -404,5 +385,4 @@
 
         # X must be a 4D array with d=2 as last dimension for the 2 filters
         self.assertEqual(len(X.shape), 4)
-        self.assertEqual(X.shape[-1], 2)
->>>>>>> cf541ac4
+        self.assertEqual(X.shape[-1], 2)