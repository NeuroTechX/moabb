--- conflicted
+++ resolved
@@ -1,4 +1,3 @@
-
 import numpy as np
 import pytest
 from sklearn.model_selection import LeaveOneGroupOut, StratifiedKFold
@@ -15,12 +14,7 @@
 dataset = FakeDataset(["left_hand", "right_hand"], n_subjects=3, seed=12)
 paradigm = FakeImageryParadigm()
 
-<<<<<<< HEAD
 # Still working on this
-=======
-
-# Split done for the Within Session evaluation
->>>>>>> b435bf81
 def eval_sampler_split():
     for subject in dataset.subject_list:
         X, y, metadata = paradigm.get_data(dataset=dataset, subjects=[subject])
@@ -156,4 +150,4 @@
 
         # Check if the output is the same as the input
         assert np.array_equal(X_train, X_train_t)
-        assert np.array_equal(X_test, X_test_t)+        assert np.array_equal(X_test, X_test_t)
