import inspect
import logging
import shutil
import tempfile
import unittest

import mne
import numpy as np

import moabb.datasets as db
import moabb.datasets.compound_dataset as db_compound
from moabb.datasets import Cattan2019_VR, Shin2017A, Shin2017B
from moabb.datasets.base import BaseDataset, is_abbrev, is_camel_kebab_case
from moabb.datasets.compound_dataset import CompoundDataset
from moabb.datasets.compound_dataset.utils import compound_dataset_list
from moabb.datasets.fake import FakeDataset, FakeVirtualRealityDataset
from moabb.datasets.utils import block_rep, dataset_list
from moabb.paradigms import P300
from moabb.utils import aliases_list


_ = mne.set_log_level("CRITICAL")


def _run_tests_on_dataset(d):
    for s in d.subject_list:
        data = d.get_data(subjects=[s])

        # we should get a dict
        assert isinstance(data, dict)

        # We should get a raw array at the end
        rawdata = data[s]["session_0"]["run_0"]
        assert issubclass(type(rawdata), mne.io.BaseRaw), type(rawdata)

        # print events
        print(mne.find_events(rawdata))
        print(d.event_id)


class TestRegex(unittest.TestCase):
    def test_is_abbrev(self):
        assert is_abbrev("a", "a-")
        assert is_abbrev("a", "a0")
        assert is_abbrev("a", "ab")
        assert not is_abbrev("a", "aA")
        assert not is_abbrev("a", "Aa")
        assert not is_abbrev("a", "-a")
        assert not is_abbrev("a", "0a")
        assert not is_abbrev("a", "ba")
        assert not is_abbrev("a", "a ")

    def test_is_camell_kebab_case(self):
        assert is_camel_kebab_case("Aa")
        assert is_camel_kebab_case("aAa")
        assert is_camel_kebab_case("Aa-a")
        assert is_camel_kebab_case("1Aa-1a1")
        assert is_camel_kebab_case("AB")
        assert not is_camel_kebab_case("A ")
        assert not is_camel_kebab_case(" A")
        assert not is_camel_kebab_case("A A")
        assert not is_camel_kebab_case("A_")
        assert not is_camel_kebab_case("_A")
        assert not is_camel_kebab_case("A_A")


class Test_Datasets(unittest.TestCase):
    def test_fake_dataset(self):
        """This test will insure the basedataset works."""
        n_subjects = 3
        n_sessions = 2
        n_runs = 2

        for paradigm in ["imagery", "p300", "ssvep", "cvep"]:
            ds = FakeDataset(
                n_sessions=n_sessions,
                n_runs=n_runs,
                n_subjects=n_subjects,
                paradigm=paradigm,
            )
            data = ds.get_data()

            # we should get a dict
            self.assertTrue(isinstance(data, dict))

            # we get the right number of subject
            self.assertEqual(len(data), n_subjects)

            # right number of session
            self.assertEqual(len(data[1]), n_sessions)

            # right number of run
            self.assertEqual(len(data[1]["session_0"]), n_runs)

            # We should get a raw array at the end
            self.assertIsInstance(data[1]["session_0"]["run_0"], mne.io.BaseRaw)

            # bad subject id must raise error
            self.assertRaises(ValueError, ds.get_data, [1000])

<<<<<<< HEAD
    def test_fake_dataset_seed(self):
        """this test will insure the fake dataset's random seed works"""
        n_subjects = 3
        n_sessions = 2
        n_runs = 2
        seed = 12

        for paradigm in ["imagery", "p300", "ssvep"]:
            ds1 = FakeDataset(
                n_sessions=n_sessions,
                n_runs=n_runs,
                n_subjects=n_subjects,
                paradigm=paradigm,
                seed=seed,
            )
            ds2 = FakeDataset(
                n_sessions=n_sessions,
                n_runs=n_runs,
                n_subjects=n_subjects,
                paradigm=paradigm,
                seed=seed,
            )
            X1, _, _ = ds1.get_data()
            X2, _, _ = ds2.get_data()
            X3, _, _ = ds2.get_data()

            # All the arrays should be equal:
            self.assertIsNone(np.testing.assert_array_equal(X1, X2))
            self.assertIsNone(np.testing.assert_array_equal(X3, X3))
=======
    def test_cache_dataset(self):
        tempdir = tempfile.mkdtemp()
        for paradigm in ["imagery", "p300", "ssvep"]:
            dataset = FakeDataset(paradigm=paradigm)
            # Save cache:
            with self.assertLogs(
                logger="moabb.datasets.bids_interface", level="INFO"
            ) as cm:
                _ = dataset.get_data(
                    subjects=[1],
                    cache_config=dict(
                        save_raw=True,
                        use=True,
                        overwrite_raw=False,
                        path=tempdir,
                    ),
                )
            print("\n".join(cm.output))
            expected = [
                "Attempting to retrieve cache .* datatype-eeg",  # empty pipeline
                "No cache found at",
                "Starting caching .* datatype-eeg",
                "Finished caching .* datatype-eeg",
            ]
            self.assertEqual(len(expected), len(cm.output))
            for i, regex in enumerate(expected):
                self.assertRegex(cm.output[i], regex)

            # Load cache:
            with self.assertLogs(
                logger="moabb.datasets.bids_interface", level="INFO"
            ) as cm:
                _ = dataset.get_data(
                    subjects=[1],
                    cache_config=dict(
                        save_raw=True,
                        use=True,
                        overwrite_raw=False,
                        path=tempdir,
                    ),
                )
            print("\n".join(cm.output))
            expected = [
                "Attempting to retrieve cache .* datatype-eeg",
                "Finished reading cache .* datatype-eeg",
            ]
            self.assertEqual(len(expected), len(cm.output))
            for i, regex in enumerate(expected):
                self.assertRegex(cm.output[i], regex)

            # Overwrite cache:
            with self.assertLogs(
                logger="moabb.datasets.bids_interface", level="INFO"
            ) as cm:
                _ = dataset.get_data(
                    subjects=[1],
                    cache_config=dict(
                        save_raw=True,
                        use=True,
                        overwrite_raw=True,
                        path=tempdir,
                    ),
                )
            print("\n".join(cm.output))
            expected = [
                "Starting erasing cache .* datatype-eeg",
                "Finished erasing cache .* datatype-eeg",
                "Starting caching .* datatype-eeg",
                "Finished caching .* datatype-eeg",
            ]
            self.assertEqual(len(expected), len(cm.output))
            for i, regex in enumerate(expected):
                self.assertRegex(cm.output[i], regex)
        shutil.rmtree(tempdir)
>>>>>>> adce413d

    def test_dataset_accept(self):
        """Verify that accept licence is working."""
        # Only BaseShin2017 (bbci_eeg_fnirs) for now
        for ds in [Shin2017A(), Shin2017B()]:
            # if the data is already downloaded:
            if mne.get_config("MNE_DATASETS_BBCIFNIRS_PATH") is None:
                self.assertRaises(AttributeError, ds.get_data, [1])

    def test_datasets_init(self):
        codes = []
        logger = logging.getLogger("moabb.datasets.base")
        deprecated_list, _, _ = zip(*aliases_list)

        for ds in dataset_list:
            kwargs = {}
            if inspect.signature(ds).parameters.get("accept"):
                kwargs["accept"] = True
            with self.assertLogs(logger="moabb.datasets.base", level="WARNING") as cm:
                # We test if the is_abrev does not throw a warning.
                # Trick needed because assertNoLogs only inrtoduced in python 3.10:
                logger.warning(f"Testing {ds.__name__}")
                obj = ds(**kwargs)
            if type(obj).__name__ not in deprecated_list:
                self.assertEqual(len(cm.output), 1)
            self.assertIsNotNone(obj)
            if type(obj).__name__ not in deprecated_list:
                codes.append(obj.code)

        # Check that all codes are unique:
        self.assertEqual(len(codes), len(set(codes)))

    def test_depreciated_datasets_init(self):
        depreciated_names, _, _ = zip(*aliases_list)
        for ds in db.__dict__.values():
            if ds in dataset_list:
                continue
            if not (inspect.isclass(ds) and issubclass(ds, BaseDataset)):
                continue
            kwargs = {}
            if inspect.signature(ds).parameters.get("accept"):
                kwargs["accept"] = True
            with self.assertLogs(logger="moabb.utils", level="WARNING"):
                # We test if depreciated_alias throws a warning.
                obj = ds(**kwargs)
            self.assertIsNotNone(obj)
            self.assertIn(ds.__name__, depreciated_names)

    def test_dataset_list(self):
        if aliases_list:
            depreciated_list, _, _ = zip(*aliases_list)
        else:
            pass
        all_datasets = [
            c
            for c in db.__dict__.values()
            if (
                inspect.isclass(c)
                and issubclass(c, BaseDataset)
                # and c.__name__ not in depreciated_list
            )
        ]
        assert len(dataset_list) == len(all_datasets)
        assert set(dataset_list) == set(all_datasets)


class Test_VirtualReality_Dataset(unittest.TestCase):
    def __init__(self, *args, **kwargs):
        super().__init__(*args, **kwargs)

    def test_canary(self):
        assert Cattan2019_VR() is not None

    def test_warning_if_parameters_false(self):
        with self.assertWarns(UserWarning):
            Cattan2019_VR(virtual_reality=False, screen_display=False)

    def test_data_path(self):
        ds = Cattan2019_VR(virtual_reality=True, screen_display=True)
        data_path = ds.data_path(1)
        assert len(data_path) == 2
        assert "subject_01_VR.mat" in data_path[0]
        assert "subject_01_PC.mat" in data_path[1]

    def test_get_block_repetition(self):
        ds = FakeVirtualRealityDataset()
        subject = 5
        block = 3
        repetition = 4
        _, _, ret = ds.get_block_repetition(P300(), [subject], [block], [repetition])
        assert ret.subject.unique()[0] == subject
        assert ret.run.unique()[0] == block_rep(block, repetition)


class Test_CompoundDataset(unittest.TestCase):
    def __init__(self, *args, **kwargs):
        self.paradigm = "p300"
        self.n_sessions = 2
        self.n_subjects = 2
        self.n_runs = 2
        self.ds = FakeDataset(
            n_sessions=self.n_sessions,
            n_runs=self.n_runs,
            n_subjects=self.n_subjects,
            event_list=["Target", "NonTarget"],
            paradigm=self.paradigm,
        )
        super().__init__(*args, **kwargs)

    def test_fake_dataset(self):
        """This test will insure the basedataset works."""
        param_list = [(None, None), ("session_0", "run_0"), (["session_0"], ["run_0"])]
        for sessions, runs in param_list:
            with self.subTest():
                subjects_list = [(self.ds, 1, sessions, runs)]
                compound_data = CompoundDataset(
                    subjects_list,
                    events=dict(Target=2, NonTarget=1),
                    code="CompoundDataset-test",
                    interval=[0, 1],
                    paradigm=self.paradigm,
                )

                data = compound_data.get_data()

                # Check data type
                self.assertTrue(isinstance(data, dict))
                self.assertIsInstance(data[1]["session_0"]["run_0"], mne.io.BaseRaw)

                # Check data size
                self.assertEqual(len(data), 1)
                expected_session_number = self.n_sessions if sessions is None else 1
                self.assertEqual(len(data[1]), expected_session_number)
                expected_runs_number = self.n_runs if runs is None else 1
                self.assertEqual(len(data[1]["session_0"]), expected_runs_number)

                # bad subject id must raise error
                self.assertRaises(ValueError, compound_data.get_data, [1000])

    def test_compound_dataset_composition(self):
        # Test we can compound two instance of CompoundDataset into a new one.

        # Create an instance of CompoundDataset with one subject
        subjects_list = [(self.ds, 1, None, None)]
        compound_dataset = CompoundDataset(
            subjects_list,
            events=dict(Target=2, NonTarget=1),
            code="CompoundDataset-test",
            interval=[0, 1],
            paradigm=self.paradigm,
        )

        # Add it two time to a subjects_list
        subjects_list = [compound_dataset, compound_dataset]
        compound_data = CompoundDataset(
            subjects_list,
            events=dict(Target=2, NonTarget=1),
            code="CompoundDataset-test",
            interval=[0, 1],
            paradigm=self.paradigm,
        )

        # Assert that the coumpouned dataset has two times more subject than the original one.
        data = compound_data.get_data()
        self.assertEqual(len(data), 2)

    def test_get_sessions_per_subject(self):
        # define a new fake dataset with two times more sessions:
        self.ds2 = FakeDataset(
            n_sessions=self.n_sessions * 2,
            n_runs=self.n_runs,
            n_subjects=self.n_subjects,
            event_list=["Target", "NonTarget"],
            paradigm=self.paradigm,
        )

        # Add the two datasets to a CompoundDataset
        subjects_list = [(self.ds, 1, None, None), (self.ds2, 1, None, None)]
        compound_dataset = CompoundDataset(
            subjects_list,
            events=dict(Target=2, NonTarget=1),
            code="CompoundDataset",
            interval=[0, 1],
            paradigm=self.paradigm,
        )

        # Test private method _get_sessions_per_subject returns the minimum number of sessions per subjects
        self.assertEqual(compound_dataset._get_sessions_per_subject(), self.n_sessions)

    def test_datasets_init(self):
        codes = []
        for ds in compound_dataset_list:
            kwargs = {}
            if inspect.signature(ds).parameters.get("accept"):
                kwargs["accept"] = True
            obj = ds(**kwargs)
            self.assertIsNotNone(obj)
            codes.append(obj.code)

        # Check that all codes are unique:
        self.assertEqual(len(codes), len(set(codes)))

    def test_dataset_list(self):
        if aliases_list:
            depreciated_list, _, _ = zip(*aliases_list)
        else:
            depreciated_list = []
        all_datasets = [
            c
            for c in db_compound.__dict__.values()
            if (
                inspect.isclass(c)
                and issubclass(c, CompoundDataset)
                and c.__name__ not in depreciated_list
                and c.__name__ != "CompoundDataset"
            )
        ]
        assert len(compound_dataset_list) == len(all_datasets)
        assert set(compound_dataset_list) == set(all_datasets)<|MERGE_RESOLUTION|>--- conflicted
+++ resolved
@@ -98,7 +98,6 @@
             # bad subject id must raise error
             self.assertRaises(ValueError, ds.get_data, [1000])
 
-<<<<<<< HEAD
     def test_fake_dataset_seed(self):
         """this test will insure the fake dataset's random seed works"""
         n_subjects = 3
@@ -128,7 +127,7 @@
             # All the arrays should be equal:
             self.assertIsNone(np.testing.assert_array_equal(X1, X2))
             self.assertIsNone(np.testing.assert_array_equal(X3, X3))
-=======
+            
     def test_cache_dataset(self):
         tempdir = tempfile.mkdtemp()
         for paradigm in ["imagery", "p300", "ssvep"]:
@@ -203,7 +202,6 @@
             for i, regex in enumerate(expected):
                 self.assertRegex(cm.output[i], regex)
         shutil.rmtree(tempdir)
->>>>>>> adce413d
 
     def test_dataset_accept(self):
         """Verify that accept licence is working."""
