import unittest

import mne
import pytest

from moabb.datasets import Shin2017A, Shin2017B, VirtualReality
from moabb.datasets.fake import FakeDataset, FakeVirtualRealityDataset
from moabb.paradigms import P300
<<<<<<< HEAD
=======

>>>>>>> e53c883e

_ = mne.set_log_level("CRITICAL")


def _run_tests_on_dataset(d):
    for s in d.subject_list:
        data = d.get_data(subjects=[s])

        # we should get a dict
        assert isinstance(data, dict)

        # We should get a raw array at the end
        rawdata = data[s]["session_0"]["run_0"]
        assert issubclass(type(rawdata), mne.io.BaseRaw), type(rawdata)

        # print events
        print(mne.find_events(rawdata))
        print(d.event_id)


class Test_Datasets(unittest.TestCase):
    def test_fake_dataset(self):
        """this test will insure the basedataset works"""
        n_subjects = 3
        n_sessions = 2
        n_runs = 2

        for paradigm in ["imagery", "p300", "ssvep"]:
            ds = FakeDataset(
                n_sessions=n_sessions,
                n_runs=n_runs,
                n_subjects=n_subjects,
                paradigm=paradigm,
            )
            data = ds.get_data()

            # we should get a dict
            self.assertTrue(isinstance(data, dict))

            # we get the right number of subject
            self.assertEqual(len(data), n_subjects)

            # right number of session
            self.assertEqual(len(data[1]), n_sessions)

            # right number of run
            self.assertEqual(len(data[1]["session_0"]), n_runs)

            # We should get a raw array at the end
            self.assertEqual(type(data[1]["session_0"]["run_0"]), mne.io.RawArray)

            # bad subject id must raise error
            self.assertRaises(ValueError, ds.get_data, [1000])

    def test_dataset_accept(self):
        """verify that accept licence is working"""
        # Only Shin2017 (bbci_eeg_fnirs) for now
        for ds in [Shin2017A(), Shin2017B()]:
            # if the data is already downloaded:
            if mne.get_config("MNE_DATASETS_BBCIFNIRS_PATH") is None:
                self.assertRaises(AttributeError, ds.get_data, [1])


class Test_VirtualReality_Dataset(unittest.TestCase):
    def __init__(self, *args, **kwargs):
        super().__init__(*args, **kwargs)

    def test_canary(self):
        assert VirtualReality() is not None

    def test_warning_if_parameters_false(self):
        with self.assertWarns(UserWarning):
            VirtualReality(virtual_reality=False, screen_display=False)

    def test_get_block_repetition(self):
        ds = FakeVirtualRealityDataset()
        subject = 5
        block = 3
        repetition = 4
        _, _, ret = ds.get_block_repetition(P300(), [subject], [block], [repetition])
        assert ret.subject.unique()[0] == subject
        assert ret.run.unique()[0] == f"block_{block}-repetition_{repetition}"<|MERGE_RESOLUTION|>--- conflicted
+++ resolved
@@ -1,15 +1,10 @@
 import unittest
 
 import mne
-import pytest
 
 from moabb.datasets import Shin2017A, Shin2017B, VirtualReality
 from moabb.datasets.fake import FakeDataset, FakeVirtualRealityDataset
 from moabb.paradigms import P300
-<<<<<<< HEAD
-=======
-
->>>>>>> e53c883e
 
 _ = mne.set_log_level("CRITICAL")
 
