import numpy as np
import pytest
from sklearn.model_selection import (
<<<<<<< HEAD
    GroupKFold,
=======
>>>>>>> 3fad81fe
    GroupShuffleSplit,
    KFold,
    LeaveOneGroupOut,
    LeaveOneOut,
    LeavePGroupsOut,
    LeavePOut,
    RepeatedKFold,
    RepeatedStratifiedKFold,
    ShuffleSplit,
    StratifiedGroupKFold,
    StratifiedKFold,
    StratifiedShuffleSplit,
    TimeSeriesSplit,
)
from sklearn.utils import check_random_state

from moabb.datasets.fake import FakeDataset
from moabb.evaluations.splitters import (
    CrossSessionSplitter,
    CrossSubjectSplitter,
    WithinSessionSplitter,
)
from moabb.paradigms.motor_imagery import FakeImageryParadigm


@pytest.fixture
def data():
    dataset = FakeDataset(
        ["left_hand", "right_hand"], n_subjects=5, seed=12, n_sessions=5
    )
    paradigm = FakeImageryParadigm()
    return paradigm.get_data(dataset=dataset)


# Split done for the Within Session evaluation
def eval_split_within_session(shuffle, random_state, data):
    _, y, metadata = data
    rng = check_random_state(random_state) if shuffle else None

    all_index = metadata.index.values
    subjects = metadata["subject"].unique()
    if shuffle:
        rng.shuffle(subjects)

    for i, subject in enumerate(subjects):
        subject_mask = metadata["subject"] == subject

        subject_indices = all_index[subject_mask]
        subject_metadata = metadata[subject_mask]
        sessions = subject_metadata["session"].unique()
        y_subject = y[subject_mask]

        if shuffle:
            rng.shuffle(sessions)

        for session in sessions:
            session_mask = subject_metadata["session"] == session
            indices = subject_indices[session_mask]
            metadata_ = subject_metadata[session_mask]
            y_ = y_subject[session_mask]

            cv = StratifiedKFold(n_splits=5, shuffle=shuffle, random_state=rng)

            for idx_train, idx_test in cv.split(metadata_, y_):
                yield indices[idx_train], indices[idx_test]


def eval_split_cross_subject(shuffle, random_state, data):
    rng = check_random_state(random_state) if shuffle else None

    _, y, metadata = data
    subjects = metadata["subject"].unique()

    if shuffle:
        splitter = GroupShuffleSplit(random_state=rng)
    else:
        splitter = LeaveOneGroupOut()

    for train_subj_idx, test_subj_idx in splitter.split(
        X=np.zeros(len(subjects)), y=None, groups=subjects
    ):
        train_mask = metadata["subject"].isin(subjects[train_subj_idx])
        test_mask = metadata["subject"].isin(subjects[test_subj_idx])

        yield metadata.index[train_mask].values, metadata.index[test_mask].values


def eval_split_cross_session(shuffle, random_state, data):
    _, y, metadata = data

    rng = check_random_state(random_state) if shuffle else None

    subjects = metadata["subject"].unique()

    for subject in subjects:
        subject_mask = metadata["subject"] == subject
        subject_metadata = metadata[subject_mask]
        subject_sessions = subject_metadata["session"].unique()

        if shuffle:
            splitter = GroupShuffleSplit(n_splits=len(subject_sessions), random_state=rng)
        else:
            splitter = LeaveOneGroupOut()

        for train_ix, test_ix in splitter.split(
            X=subject_metadata, y=y[subject_mask], groups=subject_metadata["session"]
        ):
            yield subject_metadata.index[train_ix], subject_metadata.index[test_ix]


@pytest.mark.parametrize("shuffle, random_state", [(True, 0), (True, 42), (False, None)])
def test_within_session_compatibility(shuffle, random_state, data):
    _, y, metadata = data

    split = WithinSessionSplitter(n_folds=5, shuffle=shuffle, random_state=random_state)

    for (idx_train, idx_test), (idx_train_splitter, idx_test_splitter) in zip(
        eval_split_within_session(shuffle=shuffle, random_state=random_state, data=data),
        split.split(y, metadata),
    ):
        # Check if the output is the same as the input
        assert np.array_equal(idx_train, idx_train_splitter)
        assert np.array_equal(idx_test, idx_test_splitter)


def test_is_shuffling(data):
    X, y, metadata = data

    split = WithinSessionSplitter(n_folds=5, shuffle=False)
    split_shuffle = WithinSessionSplitter(n_folds=5, shuffle=True, random_state=3)

    for (train, test), (train_shuffle, test_shuffle) in zip(
        split.split(y, metadata), split_shuffle.split(y, metadata)
    ):
        # Check if the output is the same as the input
        assert not np.array_equal(train, train_shuffle)
        assert not np.array_equal(test, test_shuffle)


@pytest.mark.parametrize(
    "splitter", [WithinSessionSplitter, CrossSessionSplitter, CrossSubjectSplitter]
)
def test_custom_inner_cv(
    splitter,
    data,
):
    X, y, metadata = data
    # Use a custom inner cv
    split = splitter(cv_class=TimeSeriesSplit, max_train_size=2)

    for train, test in split.split(y, metadata):
        # Check if the output is the same as the input
        assert len(train) <= 2  # Due to TimeSeriesSplit constraints
        assert len(test) >= 20


def test_custom_shuffle_group(data):
    _, y, metadata = data

    n_splits = 5
    splitter = CrossSubjectSplitter(
        random_state=42,
        cv_class=GroupShuffleSplit,
        n_splits=n_splits,
    )

    splits = list(splitter.split(y, metadata))

    assert len(splits) == n_splits, f"Expected {n_splits} splits, got {len(splits)}"

    for train, test in splits:
        train_subjects = metadata.iloc[train]["subject"].unique()
        test_subjects = metadata.iloc[test]["subject"].unique()

        # Assert no overlap between train and test subjects
        assert len(set(train_subjects) & set(test_subjects)) == 0

    # Check if shuffling produces different splits
    splitter_different_seed = CrossSubjectSplitter(
        cv_class=GroupShuffleSplit,
        n_splits=n_splits,
    )
    splits_different_seed = list(splitter_different_seed.split(y, metadata))

    assert not all(
        np.array_equal(train, train_alt) and np.array_equal(test, test_alt)
        for (train, test), (train_alt, test_alt) in zip(splits, splits_different_seed)
    )


@pytest.mark.parametrize("shuffle, random_state", [(True, 0), (True, 42), (False, None)])
def test_cross_session(shuffle, random_state, data):
    _, y, metadata = data

    params = {"random_state": random_state}
    params["shuffle"] = shuffle
    if shuffle:
        params["cv_class"] = GroupShuffleSplit

    split = CrossSessionSplitter(**params)

    for idx_train_splitter, idx_test_splitter in split.split(y, metadata):
        # Check if the output is the same as the input
        session_train = metadata.iloc[idx_train_splitter]["session"].unique()
        session_test = metadata.iloc[idx_test_splitter]["session"].unique()
        assert np.intersect1d(session_train, session_test).size == 0
        assert (
            np.union1d(session_train, session_test).size
            == metadata["session"].unique().size
        )


@pytest.mark.parametrize("splitter", [CrossSessionSplitter, CrossSubjectSplitter])
@pytest.mark.parametrize("shuffle, random_state", [(False, None), (True, 0), (True, 42)])
def test_cross_compatibility(splitter, shuffle, random_state, data):
    _, y, metadata = data

    if splitter == CrossSessionSplitter:
        function_split = eval_split_cross_session
    else:
        function_split = eval_split_cross_subject

    params = {"random_state": random_state}
    if splitter == CrossSessionSplitter:
        params["shuffle"] = shuffle
    if shuffle:
        params["cv_class"] = GroupShuffleSplit

    split = splitter(**params)

    for (idx_train, idx_test), (idx_train_splitter, idx_test_splitter) in zip(
        function_split(shuffle=shuffle, random_state=random_state, data=data),
        split.split(y, metadata),
    ):
        assert np.array_equal(idx_train, idx_train_splitter)
        assert np.array_equal(idx_test, idx_test_splitter)


def test_cross_session_is_shuffling_and_order(data):
    _, y, metadata = data

    splitter_no_shuffle = CrossSessionSplitter(shuffle=False)
    splitter_shuffle = CrossSessionSplitter(
        shuffle=True, random_state=3, cv_class=GroupShuffleSplit
    )

    splits_no_shuffle = list(splitter_no_shuffle.split(y, metadata))
    splits_shuffle = list(splitter_shuffle.split(y, metadata))

    train_diff = []
    test_diff = []

    # For tracking session order differences
    session_orders_no_shuffle = []
    session_orders_shuffle = []

    for i, ((train_ns, test_ns), (train_s, test_s)) in enumerate(
        zip(splits_no_shuffle, splits_shuffle)
    ):
        print(f"\nFold {i}:")

        # Get session ordering for non-shuffled and shuffled
        train_ns_sessions = metadata.iloc[train_ns]["session"].unique()
        test_ns_sessions = metadata.iloc[test_ns]["session"].unique()
        train_s_sessions = metadata.iloc[train_s]["session"].unique()
        test_s_sessions = metadata.iloc[test_s]["session"].unique()

        print(f"Train no shuffle sessions: {train_ns_sessions}")
        print(f"Test no shuffle sessions : {test_ns_sessions}")
        print(f"Train shuffled sessions  : {train_s_sessions}")
        print(f"Test shuffle sessions    : {test_s_sessions}")

        # Track if indices are the same
        train_diff.append(np.array_equal(train_ns, train_s))
        test_diff.append(np.array_equal(test_ns, test_s))

        # Track session orders
        session_orders_no_shuffle.append(
            (list(train_ns_sessions), list(test_ns_sessions))
        )
        session_orders_shuffle.append((list(train_s_sessions), list(test_s_sessions)))

    # Check if indices are different in at least some folds
    assert not all(train_diff), "All train indices are identical despite shuffle"
    assert not all(test_diff), "All test indices are identical despite shuffle"

    # Check if session ordering is different
    session_order_differences = [
        not (
            np.array_equal(no_shuffle[0], shuffle[0])
            and np.array_equal(no_shuffle[1], shuffle[1])
        )
        for no_shuffle, shuffle in zip(session_orders_no_shuffle, session_orders_shuffle)
    ]

    assert any(session_order_differences), (
        "Session ordering is identical in all folds despite shuffle. "
        "When shuffle=True, we expect some difference in the session ordering."
    )


def test_cross_session_unique_subjects(data):
    _, y, metadata = data

    splitter_shuffle = CrossSessionSplitter(
        shuffle=True, random_state=3, cv_class=GroupShuffleSplit
    )
    splits_shuffle = list(splitter_shuffle.split(y, metadata))

    # Check if session splits are different across subjects
    subject_session_patterns = {}
    for i, (train_idx, test_idx) in enumerate(splits_shuffle):
        subject = metadata.iloc[train_idx]["subject"].iloc[
            0
        ]  # Get the subject for this fold
        if subject not in subject_session_patterns:
            subject_session_patterns[subject] = []

        train_sessions = set(metadata.iloc[train_idx]["session"].unique())
        test_sessions = set(metadata.iloc[test_idx]["session"].unique())
        subject_session_patterns[subject].append((train_sessions, test_sessions))

    # Verify that at least some subjects have different session splitting patterns
    pattern_differences = []
    subjects = list(subject_session_patterns.keys())
    for sub1, sub2 in zip(subjects, subjects[1:]):
        # Compare patterns for each subject pair
        patterns_differ = False
        for (train1, test1), (train2, test2) in zip(
            subject_session_patterns[sub1], subject_session_patterns[sub2]
        ):
            if train1 != train2 or test1 != test2:
                patterns_differ = True
                break
        pattern_differences.append(patterns_differ)

    assert any(
        pattern_differences
    ), "Session splitting patterns are identical across all subjects"


@pytest.mark.parametrize("shuffle, random_state", [(True, 0), (True, 42), (False, None)])
def test_cross_session_unique_sessions(shuffle, random_state, data):
    _, y, metadata = data
    if shuffle:
        split = CrossSessionSplitter(
            shuffle=shuffle, random_state=random_state, cv_class=GroupShuffleSplit
        )
    else:
        split = CrossSessionSplitter(shuffle=shuffle, random_state=random_state)

    splits = list(split.split(y, metadata))

    for i, (train, test) in enumerate(splits):
        train_sessions = metadata.iloc[train]["session"].unique()
        test_sessions = metadata.iloc[test]["session"].unique()
        assert not np.intersect1d(
            train_sessions, test_sessions
        ).size, f"Fold {i} train and test sessions overlap"


@pytest.mark.parametrize("shuffle", [True, False])
def test_cross_session_get_n_splits(data, shuffle):
    _, y, metadata = data
    if shuffle:
        split = CrossSessionSplitter(shuffle=shuffle, cv_class=GroupShuffleSplit)
    else:
        split = CrossSessionSplitter()

    n_splits = split.get_n_splits(metadata)
    assert n_splits == 5 * 5  # 5 subjects, 5 sessions each


def test_cross_subject_get_n_splits(data):
    _, y, metadata = data

    split = CrossSubjectSplitter()

    n_splits = split.get_n_splits(metadata)
    assert n_splits == 5  # 5 subjects


@pytest.mark.parametrize("splitter", [CrossSessionSplitter, CrossSubjectSplitter])
def test_if_split_is_not_random(data, splitter):
    _, y, metadata = data

    if splitter == CrossSessionSplitter:
        split = splitter(shuffle=True, random_state=42, cv_class=GroupShuffleSplit)
    else:
        split = splitter(random_state=42, cv_class=GroupShuffleSplit)

    splits = list(split.split(y, metadata))
    splits_2 = list(split.split(y, metadata))

    for (train, test), (train_2, test_2) in zip(splits, splits_2):
        print(f"Train: {train}")
        print(f"Test: {test}")
        print(f"Train 2: {train_2}")
        print(f"Test 2: {test_2}")
        assert np.array_equal(train, train_2)
        assert np.array_equal(test, test_2)


@pytest.mark.parametrize(
    "cv_class",
    [
        LeaveOneGroupOut,
        TimeSeriesSplit,
<<<<<<< HEAD
        GroupKFold,
=======
        # GroupKFold, changed behavior within scikit-learn 1.6
>>>>>>> 3fad81fe
        LeaveOneOut,
        LeavePGroupsOut,
        LeavePOut,
    ],
)
def test_raise_error_on_invalid_cv_class(cv_class):
    with pytest.raises(ValueError):
        CrossSessionSplitter(shuffle=True, cv_class=cv_class)


@pytest.mark.parametrize(
    "cv_class",
    [
        GroupShuffleSplit,
        StratifiedKFold,
        KFold,
        RepeatedKFold,
        RepeatedStratifiedKFold,
        ShuffleSplit,
        StratifiedGroupKFold,
        StratifiedShuffleSplit,
    ],
)
def test_cross_session_splitter_without_error(
    cv_class,
):
    splitter = CrossSessionSplitter(shuffle=True, cv_class=cv_class)
    assert splitter is not None
    assert isinstance(splitter, CrossSessionSplitter)<|MERGE_RESOLUTION|>--- conflicted
+++ resolved
@@ -1,10 +1,6 @@
 import numpy as np
 import pytest
 from sklearn.model_selection import (
-<<<<<<< HEAD
-    GroupKFold,
-=======
->>>>>>> 3fad81fe
     GroupShuffleSplit,
     KFold,
     LeaveOneGroupOut,
@@ -413,11 +409,7 @@
     [
         LeaveOneGroupOut,
         TimeSeriesSplit,
-<<<<<<< HEAD
-        GroupKFold,
-=======
         # GroupKFold, changed behavior within scikit-learn 1.6
->>>>>>> 3fad81fe
         LeaveOneOut,
         LeavePGroupsOut,
         LeavePOut,
