default_language_version:
  python: python3

ci:
  autofix_commit_msg: |
    [pre-commit.ci] auto fixes from pre-commit.com hooks
  autofix_prs: true
  autoupdate_branch: "develop"
  autoupdate_commit_msg: "[pre-commit.ci] pre-commit autoupdate"
  autoupdate_schedule: quarterly
  skip: []
  submodules: false

repos:
  - repo: https://github.com/pre-commit/pre-commit-hooks
    rev: v4.4.0
    hooks:
      - id: check-yaml
      - id: check-json
      - id: check-executables-have-shebangs
      - id: check-toml
      - id: check-docstring-first
      - id: check-added-large-files
      - id: end-of-file-fixer
      - id: trailing-whitespace
      - id: check-case-conflict
      - id: mixed-line-ending
      - id: end-of-file-fixer
      - id: check-case-conflict
      - id: forbid-new-submodules
      - id: pretty-format-json
        args: ["--autofix", "--no-sort-keys", "--indent=4"]


  - repo: https://github.com/psf/black
    rev: 23.7.0
    hooks:
      - id: black
        language_version: python3.8
        args: [--line-length=90, --target-version=py38]

<<<<<<< HEAD
  -   repo: https://github.com/pycqa/pydocstyle
      rev: 6.3.0  # pick a git hash / tag to point to
      hooks:
      -   id: pydocstyle

=======
>>>>>>> d18b9e1e

  -   repo: https://github.com/asottile/blacken-docs
      rev: 1.15.0
      hooks:
      -   id: blacken-docs
          additional_dependencies: [black==23.3.0]
          exclude: ^.github/

  - repo: https://github.com/PyCQA/isort
    rev: 5.12.0
    hooks:
      - id: isort

  -   repo: https://github.com/PyCQA/flake8
      rev: 6.1.0
      hooks:
      -   id: flake8
          additional_dependencies: [
              'flake8-blind-except',
              'flake8-docstrings',
              'flake8-bugbear',
              'flake8-comprehensions',
              'flake8-docstrings',
              'flake8-implicit-str-concat',
              'pydocstyle>=5.0.0',
          ]
          exclude: ^docs/ | ^setup\.py$ |

  - repo: https://github.com/charliermarsh/ruff-pre-commit
<<<<<<< HEAD
    rev: v0.0.281
    hooks:
      - id: ruff
        args: [--fix, --exit-non-zero-on-fix, --ignore, E501]

  - repo: https://github.com/codespell-project/codespell
    rev: v2.2.5
    hooks:
      - id: codespell
        args:
          - --ignore-words-list=additionals,alle,alot,bund,currenty,datas,farenheit,falsy,fo,haa,hass,iif,incomfort,ines,ist,nam,nd,pres,pullrequests,resset,rime,ser,serie,te,technik,ue,unsecure,withing,zar
          - --skip="./.*,*.csv,*.json,*.ambr"
          - --quiet-level=2
        exclude_types: [csv, json]
        exclude: ^tests/|generated/

  - repo: https://github.com/adrienverge/yamllint.git
    rev: v1.32.0
    hooks:
=======
    rev: v0.0.280
    hooks:
      - id: ruff
        args: [--fix, --exit-non-zero-on-fix, --ignore, E501]

  - repo: https://github.com/codespell-project/codespell
    rev: v2.2.5
    hooks:
      - id: codespell
        args:
          - --ignore-words-list=additionals,alle,alot,bund,currenty,datas,farenheit,falsy,fo,haa,hass,iif,incomfort,ines,ist,nam,nd,pres,pullrequests,resset,rime,ser,serie,te,technik,ue,unsecure,withing,zar
          - --skip="./.*,*.csv,*.json,*.ambr"
          - --quiet-level=2
        exclude_types: [csv, json]
        exclude: ^tests/|generated/

  - repo: https://github.com/adrienverge/yamllint.git
    rev: v1.32.0
    hooks:
>>>>>>> d18b9e1e
      - id: yamllint
        exclude: >
          (?x)^(
            .pre-commit-config.yaml*|
            .github/workflows/.*|

          )$<|MERGE_RESOLUTION|>--- conflicted
+++ resolved
@@ -39,14 +39,10 @@
         language_version: python3.8
         args: [--line-length=90, --target-version=py38]
 
-<<<<<<< HEAD
   -   repo: https://github.com/pycqa/pydocstyle
       rev: 6.3.0  # pick a git hash / tag to point to
       hooks:
       -   id: pydocstyle
-
-=======
->>>>>>> d18b9e1e
 
   -   repo: https://github.com/asottile/blacken-docs
       rev: 1.15.0
@@ -76,7 +72,6 @@
           exclude: ^docs/ | ^setup\.py$ |
 
   - repo: https://github.com/charliermarsh/ruff-pre-commit
-<<<<<<< HEAD
     rev: v0.0.281
     hooks:
       - id: ruff
@@ -96,27 +91,7 @@
   - repo: https://github.com/adrienverge/yamllint.git
     rev: v1.32.0
     hooks:
-=======
-    rev: v0.0.280
-    hooks:
-      - id: ruff
-        args: [--fix, --exit-non-zero-on-fix, --ignore, E501]
 
-  - repo: https://github.com/codespell-project/codespell
-    rev: v2.2.5
-    hooks:
-      - id: codespell
-        args:
-          - --ignore-words-list=additionals,alle,alot,bund,currenty,datas,farenheit,falsy,fo,haa,hass,iif,incomfort,ines,ist,nam,nd,pres,pullrequests,resset,rime,ser,serie,te,technik,ue,unsecure,withing,zar
-          - --skip="./.*,*.csv,*.json,*.ambr"
-          - --quiet-level=2
-        exclude_types: [csv, json]
-        exclude: ^tests/|generated/
-
-  - repo: https://github.com/adrienverge/yamllint.git
-    rev: v1.32.0
-    hooks:
->>>>>>> d18b9e1e
       - id: yamllint
         exclude: >
           (?x)^(
