--- conflicted
+++ resolved
@@ -15,11 +15,7 @@
 
 repos:
   - repo: https://github.com/pre-commit/pre-commit-hooks
-<<<<<<< HEAD
-    rev: v4.6.0
-=======
     rev: v5.0.0
->>>>>>> 631a0781
     hooks:
       - id: check-yaml
       - id: check-json
@@ -39,22 +35,14 @@
 
 
   - repo: https://github.com/psf/black
-<<<<<<< HEAD
-    rev: 24.4.2
-=======
     rev: 25.1.0
->>>>>>> 631a0781
     hooks:
       - id: black
         language_version: python3
         args: [ --line-length=90, --target-version=py38 ]
 
   -   repo: https://github.com/asottile/blacken-docs
-<<<<<<< HEAD
-      rev: 1.18.0
-=======
       rev: 1.19.1
->>>>>>> 631a0781
       hooks:
       -   id: blacken-docs
           additional_dependencies: [black==23.3.0]
@@ -66,11 +54,7 @@
       - id: isort
 
   - repo: https://github.com/PyCQA/flake8
-<<<<<<< HEAD
-    rev: 7.1.0
-=======
     rev: 7.1.1
->>>>>>> 631a0781
     hooks:
       - id: flake8
         additional_dependencies: [
@@ -85,21 +69,13 @@
         exclude: ^docs/ | ^setup\.py$ |
 
   - repo: https://github.com/astral-sh/ruff-pre-commit
-<<<<<<< HEAD
-    rev: v0.5.0
-=======
     rev: v0.9.5
->>>>>>> 631a0781
     hooks:
       - id: ruff
         args: [ --fix, --exit-non-zero-on-fix, --ignore, E501 ]
 
   - repo: https://github.com/codespell-project/codespell
-<<<<<<< HEAD
-    rev: v2.3.0
-=======
     rev: v2.4.1
->>>>>>> 631a0781
     hooks:
       - id: codespell
         args:
