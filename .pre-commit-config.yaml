default_language_version:
  python: python3

ci:
  autofix_commit_msg: |
    [pre-commit.ci] auto fixes from pre-commit.com hooks
  autofix_prs: true
  autoupdate_branch: "develop"
  autoupdate_commit_msg: "[pre-commit.ci] pre-commit autoupdate"
  autoupdate_schedule: quarterly
  skip: [ ]
  submodules: false

exclude: ".*svg"

repos:
  - repo: https://github.com/pre-commit/pre-commit-hooks
    rev: v5.0.0
    hooks:
      - id: check-yaml
      - id: check-json
      - id: check-executables-have-shebangs
      - id: check-toml
      - id: check-docstring-first
      - id: check-added-large-files
      - id: end-of-file-fixer
      - id: trailing-whitespace
      - id: check-case-conflict
      - id: mixed-line-ending
      - id: end-of-file-fixer
      - id: check-case-conflict
      - id: forbid-new-submodules
      - id: pretty-format-json
        args: [ "--autofix", "--no-sort-keys", "--indent=4" ]


  - repo: https://github.com/psf/black
    rev: 25.1.0
    hooks:
      - id: black
        language_version: python3
        args: [ --line-length=90, --target-version=py38 ]

  -   repo: https://github.com/asottile/blacken-docs
      rev: 1.19.1
      hooks:
      -   id: blacken-docs
          additional_dependencies: [black==23.3.0]
          exclude: ^.github/

  - repo: https://github.com/PyCQA/isort
    rev: 6.0.0
    hooks:
      - id: isort

  - repo: https://github.com/PyCQA/flake8
    rev: 7.1.1
    hooks:
      - id: flake8
        additional_dependencies: [
          'flake8-blind-except',
          'flake8-docstrings',
          'flake8-bugbear',
          'flake8-comprehensions',
          'flake8-docstrings',
          'flake8-implicit-str-concat',
          'pydocstyle>=5.0.0',
        ]
        exclude: ^docs/ | ^setup\.py$ |

  - repo: https://github.com/astral-sh/ruff-pre-commit
    rev: v0.9.5
    hooks:
      - id: ruff
        args: [ --fix, --exit-non-zero-on-fix, --ignore, E501 ]

  - repo: https://github.com/codespell-project/codespell
    rev: v2.4.1
    hooks:
      - id: codespell
        args:
<<<<<<< HEAD
          - --ignore-words-list=additionals,alle,aline,alot,bund,currenty,datas,farenheit,falsy,fo,haa,hass,iif,incomfort,ines,ist,nam,nd,perfomances,pres,pullrequests,resset,rime,ser,serie,te,technik,ue,unsecure,withing,zar
=======
          - --ignore-words-list=assertIn,additionals,alle,alot,bund,currenty,datas,farenheit,falsy,fo,haa,hass,iif,incomfort,ines,ist,nam,nd,pres,pullrequests,resset,rime,ser,serie,te,technik,ue,unsecure,withing,zar,crate
>>>>>>> 8fee7cd0
          - --skip="./.*,*.csv,*.json,*.ambr"
          - --quiet-level=2
        exclude_types: [ csv, json, svg, pdf ]
        exclude: ^tests/|generated/

  - repo: https://github.com/adrienverge/yamllint.git
    rev: v1.35.1
    hooks:
      - id: yamllint
        exclude: >
          (?x)^(
            .pre-commit-config.yaml*|
            .github/workflows/.*|

          )$<|MERGE_RESOLUTION|>--- conflicted
+++ resolved
@@ -79,11 +79,7 @@
     hooks:
       - id: codespell
         args:
-<<<<<<< HEAD
-          - --ignore-words-list=additionals,alle,aline,alot,bund,currenty,datas,farenheit,falsy,fo,haa,hass,iif,incomfort,ines,ist,nam,nd,perfomances,pres,pullrequests,resset,rime,ser,serie,te,technik,ue,unsecure,withing,zar
-=======
           - --ignore-words-list=assertIn,additionals,alle,alot,bund,currenty,datas,farenheit,falsy,fo,haa,hass,iif,incomfort,ines,ist,nam,nd,pres,pullrequests,resset,rime,ser,serie,te,technik,ue,unsecure,withing,zar,crate
->>>>>>> 8fee7cd0
           - --skip="./.*,*.csv,*.json,*.ambr"
           - --quiet-level=2
         exclude_types: [ csv, json, svg, pdf ]
