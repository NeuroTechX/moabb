--- conflicted
+++ resolved
@@ -39,21 +39,12 @@
         language_version: python3.8
         args: [ --line-length=90, --target-version=py38 ]
 
-<<<<<<< HEAD
   -   repo: https://github.com/asottile/blacken-docs
       rev: 1.16.0
       hooks:
       -   id: blacken-docs
           additional_dependencies: [black==23.3.0]
           exclude: ^.github/
-=======
-  - repo: https://github.com/asottile/blacken-docs
-    rev: 1.15.0
-    hooks:
-      - id: blacken-docs
-        additional_dependencies: [ black==23.3.0 ]
-        exclude: ^.github/
->>>>>>> 24651d23
 
   - repo: https://github.com/PyCQA/isort
     rev: 5.12.0
