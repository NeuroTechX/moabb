--- conflicted
+++ resolved
@@ -208,22 +208,14 @@
 ```
 and here is the Bibtex version:
 ```bibtex
-<<<<<<< HEAD
-=======
-
->>>>>>> 631a0781
+
 @software{Aristimunha_Mother_of_all,
  author = {Aristimunha, Bruno and Carrara, Igor and Guetschel, Pierre and Sedlar, Sara and Rodrigues, Pedro and Sosulski, Jan and Narayanan, Divyesh and Bjareholt, Erik and Barthelemy, Quentin and Kobler, Reinmar and Schirrmeister, Robin Tibor and Kalunga, Emmanuel and Darmet, Ludovic and Gregoire, Cattan and Abdul Hussain, Ali and Gatti, Ramiro and Goncharenko, Vladislav and Thielen, Jordy and Moreau, Thomas and Roy, Yannick and Jayaram, Vinay and Barachant, Alexandre and Chevallier, Sylvain},
  doi = {10.5281/zenodo.10034223},
  title = {{Mother of all BCI Benchmarks}},
  url = {https://github.com/NeuroTechX/moabb},
-<<<<<<< HEAD
- version = {1.1.0},
- year = {2024}
-=======
  version = {1.1.2},
  year = {2025}
->>>>>>> 631a0781
  }
 ```
 
