# Mother of all BCI Benchmark
<<<<<<< HEAD
<p align="center">
  <img alt="banner" src="/images/M.png/">
</p>
=======
<div align="center">
  <img src="/images/M.png">
</div>
>>>>>>> a42e37a5
<p align="center" href="">
  Build a comprehensive benchmark of popular BCI algorithms applied on an extensive list of freely available EEG datasets.
</p>

## Disclaimer

**This is work in progress. API will change significantly (as well as the results of the benchmark).**

[![Build Status](https://travis-ci.org/NeuroTechX/moabb.svg?branch=master)](https://travis-ci.org/NeuroTechX/moabb)

## Welcome!

First and foremost, Welcome! :tada: Willkommen! :confetti_ball: Bienvenue! :balloon::balloon::balloon:

Thank you for visiting the Mother of all BCI Benchmark repository.

This document (the README file) is a hub to give you some information about the project. Jump straight to one of the sections below, or just scroll down to find out more.

* [What are we doing? (And why?)](#what-are-we-doing)
* [Who are we?](#who-are-we)
* [What do we need?](#what-do-we-need)
* [How can you get involved?](#get-involved)
* [Get in touch](#contact-us)
* [Find out more](#find-out-more)
* [Installation](#install)
* [Running](#running)
* [Supported datasets](#datasets)
* [Documentation](#docs)
* [Architecture and main concepts](#architecture)

We also have a recent [paper][link_paper] in JNE. 

## What are we doing?

### The problem

* Reproducible Research in BCI has a long way to go. 
* While many BCI datasets are made freely available, researchers do not publish code, and reproducing results required to benchmark new algorithms turns out to be more tricky than it should be. 
* Performances can be significantly impacted by parameters of the preprocessing steps, toolboxes used and implementation “tricks” that are almost never reported in the literature. 

As a results, there is no comprehensive benchmark of BCI algorithm, and newcomers are spending a tremendous amount of time browsing literature to find out what algorithm works best and on which dataset.

### The solution

The Mother of all BCI Benchmark will:

* Build a comprehensive benchmark of popular BCI algorithms applied on an extensive list of freely available EEG datasets. 
* The code will be made available on github, serving as a reference point for the future algorithmic developments.
* Algorithms can be ranked and promoted on a website, providing a clear picture of the different solutions available in the field.

This project will be successful when we read in an abstract “ … the proposed method obtained a score of 89% on the MOABB (Mother of All BCI Benchmark), outperforming the state of the art by 5%  ...”.

## Who are we?

The founder of the Mother of all BCI Benchmark is [Alexander Barachant][link_alex_b]. He is currently working with [Vinay Jayaram][link_vinay] to update and maintain the codebase. This project is under the umbrella of [NeuroTechX][link_neurotechx], the international community for NeuroTech enthusiasts.

## What do we need?

**You**! In whatever way you can help.

We need expertise in programming, user experience, software sustainability, documentation and technical writing and project management.

We'd love your feedback along the way.

Our primary goal is to build a comprehensive benchmark of popular BCI algorithms applied on an extensive list of freely available EEG datasets, and we're excited to support the professional development of any and all of our contributors. If you're looking to learn to code, try out working collaboratively, or translate you skills to the digital domain, we're here to help.

## Get involved

If you think you can help in any of the areas listed above (and we bet you can) or in any of the many areas that we haven't yet thought of (and here we're *sure* you can) then please check out our [contributors' guidelines](CONTRIBUTING.md) and our [roadmap](ROADMAP.md).

Please note that it's very important to us that we maintain a positive and supportive environment for everyone who wants to participate. When you join us we ask that you follow our [code of conduct](CODE_OF_CONDUCT.md) in all interactions both on and offline.

## Contact us

If you want to report a problem or suggest an enhancement we'd love for you to [open an issue](../../issues) at this github repository because then we can get right on it. But you can also reach us on the [NeuroTechX slack #moabb channel][link_neurotechx_signup] where we are happy to help!

## Find out more

You might be interested in:

* [MOABB documentaion][link_moabb_docs]

And of course, you'll want to know our:

* [Contributors' guidelines](CONTRIBUTING.md)
* [Roadmap](ROADMAP.md)

## Thank you

Thank you so much (Danke schön! Merci beaucoup!) for visiting the project and we do hope that you'll join us on this amazing journey to build a comprehensive benchmark of popular BCI algorithms applied on an extensive list of freely available EEG datasets.

## <a name="install"></a> Installation:

**Must by running Python 3.6**

To install, fork or clone the repository and go to the downloaded directory,
then run

```
pip install -r requirements.txt
python setup.py develop    # because no stable release yet
```

### Requirements we use

mne
numpy
scipy
scikit-learn
matplotlib
seaborn
pandas
pyriemann
h5py

## <a name="running"></a> Running:

### Verify Installation

To ensure it is running correctly, you can also run

```
python -m unittest moabb.tests
```
once it is installed.

### Run the Moabb

```
python -m moabb.run --verbose
```

## <a name="docs"></a> Documentation:

[http://moabb.neurotechx.com/docs/](http://moabb.neurotechx.com/docs/)

## <a name="datasets"></a> Supported datasets:

The list of supported dataset can be found here : http://moabb.neurotechx.com/docs/datasets.html

### Submit a new dataset

you can submit new dataset by filling this [form](https://docs.google.com/forms/d/e/1FAIpQLScxbpqK4omKsUs4tA2XpfeHJATo_SbYvT0hpxoeKDb5k_TZvQ/viewform). The datasets currently on our radar can be seen [here](https://docs.google.com/spreadsheets/d/1fQNFXGu1J1yJ9jFCer9EQQatjCPJWg7O-uCGF0Z4PiM/edit).  

## <a name="architecture"></a> Architecture and main concepts:

<p align="center">
  <img alt="banner" src="/images/architecture.png/" width="400">
</p>
there are 4 main concepts in the MOABB: the datasets, the paradigm, the evaluation, and the pipelines. In addition, we offer statistical and visualization utilities to simplify the workflow.

### Datasets

A dataset handle and abstract low level access to the data. the dataset will
takes data stored locally, in the format in which they have been downloaded, and
will convert them into a MNE raw object. There are options to pool all the
different recording sessions per subject or to evaluate them separately.

### Paradigm

A paradigm defines how the raw data will be converted to trials ready to be
processed by a decoding algorithm. This is a function of the paradigm used,
i.e. in motor imagery one can have two-class, multi-class, or continuous
paradigms; similarly, different preprocessing is necessary for ERP vs ERD paradigms.

### Evaluations

An evaluation defines how we go from trials per subject and session to a
generalization statistic (AUC score, f-score, accuracy, etc) -- it can be either
within-recording-session accuracy, across-session within-subject accuracy,
across-subject accuracy, or other transfer learning settings.

### Pipelines

Pipeline defines all steps required by an algorithm to obtain predictions. Pipelines are typically a chain of sklearn compatible transformers and end with an sklearn compatible estimator.
See [Pipelines](http://scikit-learn.org/stable/modules/generated/sklearn.pipeline.Pipeline.html) for more info.

### Statistics and visualization

Once an evaluation has been run, the raw results are returned as a DataFrame. This can be further processed via the following commands to generate some basic visualization and statistical comparisons:

```
from moabb.analysis import analyze

results = evaluation.process(pipeline_dict)
analyze(results)
```

## Generate the documentation

To generate the documentation :

```
cd docs
make html
```

[link_alex_b]: http://alexandre.barachant.org/
[link_vinay]: https://ei.is.tuebingen.mpg.de/~vjayaram
[link_neurotechx]: http://neurotechx.com/
[link_neurotechx_signup]: https://docs.google.com/forms/d/e/1FAIpQLSfZyzhVdOLU8_oQ4NylHL8EFoKLIVmryGXA4u7HDsZpkTryvg/viewform
[link_moabb_docs]: http://moabb.neurotechx.com/docs/index.html
[link_arxiv]: https://arxiv.org/abs/1805.06427
[link_jne]: http://iopscience.iop.org/article/10.1088/1741-2552/aadea0/meta
<|MERGE_RESOLUTION|>--- conflicted
+++ resolved
@@ -1,13 +1,7 @@
 # Mother of all BCI Benchmark
-<<<<<<< HEAD
 <p align="center">
   <img alt="banner" src="/images/M.png/">
 </p>
-=======
-<div align="center">
-  <img src="/images/M.png">
-</div>
->>>>>>> a42e37a5
 <p align="center" href="">
   Build a comprehensive benchmark of popular BCI algorithms applied on an extensive list of freely available EEG datasets.
 </p>
@@ -38,15 +32,15 @@
 * [Documentation](#docs)
 * [Architecture and main concepts](#architecture)
 
-We also have a recent [paper][link_paper] in JNE. 
+We also have a recent [paper][link_paper] in JNE.
 
 ## What are we doing?
 
 ### The problem
 
-* Reproducible Research in BCI has a long way to go. 
-* While many BCI datasets are made freely available, researchers do not publish code, and reproducing results required to benchmark new algorithms turns out to be more tricky than it should be. 
-* Performances can be significantly impacted by parameters of the preprocessing steps, toolboxes used and implementation “tricks” that are almost never reported in the literature. 
+* Reproducible Research in BCI has a long way to go.
+* While many BCI datasets are made freely available, researchers do not publish code, and reproducing results required to benchmark new algorithms turns out to be more tricky than it should be.
+* Performances can be significantly impacted by parameters of the preprocessing steps, toolboxes used and implementation “tricks” that are almost never reported in the literature.
 
 As a results, there is no comprehensive benchmark of BCI algorithm, and newcomers are spending a tremendous amount of time browsing literature to find out what algorithm works best and on which dataset.
 
@@ -54,7 +48,7 @@
 
 The Mother of all BCI Benchmark will:
 
-* Build a comprehensive benchmark of popular BCI algorithms applied on an extensive list of freely available EEG datasets. 
+* Build a comprehensive benchmark of popular BCI algorithms applied on an extensive list of freely available EEG datasets.
 * The code will be made available on github, serving as a reference point for the future algorithmic developments.
 * Algorithms can be ranked and promoted on a website, providing a clear picture of the different solutions available in the field.
 
@@ -211,4 +205,4 @@
 [link_neurotechx_signup]: https://docs.google.com/forms/d/e/1FAIpQLSfZyzhVdOLU8_oQ4NylHL8EFoKLIVmryGXA4u7HDsZpkTryvg/viewform
 [link_moabb_docs]: http://moabb.neurotechx.com/docs/index.html
 [link_arxiv]: https://arxiv.org/abs/1805.06427
-[link_jne]: http://iopscience.iop.org/article/10.1088/1741-2552/aadea0/meta
+[link_jne]: http://iopscience.iop.org/article/10.1088/1741-2552/aadea0/meta