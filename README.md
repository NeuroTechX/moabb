# Mother of all BCI Benchmarks

<p align="center" class="large-text">
  <img src="https://raw.githubusercontent.com/NeuroTechX/moabb/refs/heads/develop/docs/source/_static/moabb_logo.svg" width="400" height="400" style="display: block; margin: auto;" />
  Build a comprehensive benchmark of popular Brain-Computer Interface (BCI) algorithms applied on an extensive list of freely available EEG datasets.
</p>


## Disclaimer

**This is an open science project that may evolve depending on the need of the
community.**

** If you use moabb, remember to [cite](https://neurotechx.github.io/moabb/#citing-moabb-and-related-publications)! **

[![DOI](https://zenodo.org/badge/DOI/10.5281/zenodo.10034224.svg)](https://doi.org/10.5281/zenodo.10034224)
[![Build Status](https://github.com/NeuroTechX/moabb/workflows/Test/badge.svg)](https://github.com/NeuroTechX/moabb/actions?query=branch%3Amaster)
[![Code style: black](https://img.shields.io/badge/code%20style-black-000000.svg)](https://github.com/psf/black)
[![codecov](https://codecov.io/gh/NeuroTechX/moabb/graph/badge.svg?token=NwHD3ethB5)](https://codecov.io/gh/NeuroTechX/moabb)
[![PyPI](https://img.shields.io/pypi/v/moabb?color=blue&style=plastic)](https://img.shields.io/pypi/v/moabb)
[![Downloads](https://pepy.tech/badge/moabb)](https://pepy.tech/project/moabb)

## Welcome!

First and foremost, Welcome! :tada: Willkommen! :confetti_ball: Bienvenue!
:balloon::balloon::balloon:

Thank you for visiting the Mother of all BCI Benchmark repository.

This document is a hub to give you some information about the project. Jump straight to
one of the sections below, or just scroll down to find out more.

- [What are we doing? (And why?)](#what-are-we-doing)
- [Installation](#installation)
- [Running](#running)
- [Supported datasets](#supported-datasets)
- [Who are we?](#who-are-we)
- [Get in touch](#contact-us)
- [Documentation][link_moabb_docs]
- [Architecture and main concepts](#architecture-and-main-concepts)
- [Citing MOABB and related publications](#citing-moabb-and-related-publications)

## What are we doing?

### The problem

[Brain-Computer Interfaces](https://en.wikipedia.org/wiki/Brain%E2%80%93computer_interface)
allow to interact with a computer using brain signals. In this project, we focus mostly on
electroencephalographic signals
([EEG](https://en.wikipedia.org/wiki/Electroencephalography)), that is a very active
research domain, with worldwide scientific contributions. Still:

- Reproducible Research in BCI has a long way to go.
- While many BCI datasets are made freely available, researchers do not publish code, and
  reproducing results required to benchmark new algorithms turns out to be trickier than
  it should be.
- Performances can be significantly impacted by parameters of the preprocessing steps,
  toolboxes used and implementation “tricks” that are almost never reported in the
  literature.

As a result, there is no comprehensive benchmark of BCI algorithms, and newcomers are
spending a tremendous amount of time browsing literature to find out what algorithm works
best and on which dataset.

### The solution

The Mother of all BCI Benchmarks allows to:

- Build a comprehensive benchmark of popular BCI algorithms applied on an extensive list
  of freely available EEG datasets.
- The code is available on GitHub, serving as a reference point for the future algorithmic
  developments.
- Algorithms can be ranked and promoted on a website, providing a clear picture of the
  different solutions available in the field.

This project will be successful when we read in an abstract “ … the proposed method
obtained a score of 89% on the MOABB (Mother of All BCI Benchmarks), outperforming the
state of the art by 5% ...”.

## Installation

<<<<<<< HEAD
### Pip installation

To use MOABB, you could simply do: \
`pip install moabb` \
See [Troubleshooting](#Troubleshooting) section if you have a problem.

### Manual installation

You could clone the repository and go to the downloaded directory with the follow steps:

1. `git clone https://github.com/neurotechx/moabb.git && cd moabb`
2. `pip install -e .`

See [contributors' guidelines](CONTRIBUTING.md) for detailed explanation.

## Running

### Verify Installation

To ensure it is running correctly, you can also run

```
pytest moabb.tests
```

once it is installed.

### Use MOABB

First, you could take a look at our [tutorials](./tutorials) that cover the most important
concepts and use cases. Also, we have a several [examples](./examples/) available.

You might be interested in [MOABB documentation][link_moabb_docs]


## Supported datasets

The list of supported datasets can be found here :
https://neurotechx.github.io/moabb/datasets.html

Detailed information regarding datasets (electrodes, trials, sessions) are indicated on
the wiki: https://github.com/NeuroTechX/moabb/wiki/Datasets-Support

### Submit a new dataset

you can submit a new dataset by mentioning it to this
[issue](https://github.com/NeuroTechX/moabb/issues/1). The datasets currently on our radar
can be seen [here](https://github.com/NeuroTechX/moabb/wiki/Datasets-Support).

## Who are we?

The founders of the Mother of all BCI Benchmarks are [Alexander Barachant][link_alex_b]
and [Vinay Jayaram][link_vinay]. This project is under the umbrella of
[NeuroTechX][link_neurotechx], the international community for NeuroTech enthusiasts. The
project is currently maintained by [Sylvain Chevallier][link_sylvain] and [Bruno Aristimunha][link_bruno].
=======
Please check the installation webpage with the description and step to install moabb!

[Install](https://neurotechx.github.io/moabb/install/install.html)]

See [contributors' guidelines](CONTRIBUTING.md) for detailed explanation.


### Use MOABB

First, you could take a look at our [tutorials](./auto_tutorials/index.html) that cover
the most important concepts and use cases. Also, we have a gallery of
[examples](./auto_examples/index.html) available.

## Core Team

This project is under the umbrella of [NeuroTechX][link_neurotechx], the international
community for NeuroTech enthusiasts.

The project is currently maintained by:

<table style="text-align: center;">
  <thead>
    <tr>
      <th>Sylvain Chevallier</th>
      <th>Bruno Aristimunha</th>
      <th>Igor Carrara</th>
      <th>Pierre Guetschel</th>
    </tr>
  </thead>
  <tbody>
    <tr>
      <td style="padding: 0 7px;"><img src="https://avatars.githubusercontent.com/u/5824988?s=150&amp;v=4" alt="Sylvain Chevallier"></td>
      <td style="padding: 0 7px;"><img src="https://avatars.githubusercontent.com/u/42702466?s=150&amp;v=4" alt="Bruno Aristimunha"></td>
      <td style="padding: 0 7px;"><img src="https://avatars.githubusercontent.com/u/94047258?s=150&amp;v=4" alt="Igor Carrara"></td>
      <td style="padding: 0 7px;"><img src="https://avatars.githubusercontent.com/u/25532709?s=150&amp;v=4" alt="Pierre Guetschel"></td>
</tr>
  </tbody>
</table>

The Mother of all BCI Benchmarks was founded by Alexander Barachant and Vinay Jayaram, who
are experts in the field of Brain-Computer Interfaces (BCI). At the moment, both work as
Research Scientists.

<table style="text-align: center;">
  <thead>
    <tr>
      <th>Alexander Barachant</th>
      <th>Vinay Jayaram</th>
    </tr>
  </thead>
  <tbody>
    <tr>
<td style="padding: 0 15px;"><img src="http://alexandre.barachant.org/images/avatar.jpg" alt="Alexander Barachant" width="150" height="150"></td>
<td style="padding: 0 15px;"><img src="https://beetl.ai/static/media/vinay.217f36bc.jpeg" alt="Vinay Jayaram" width="150" height="150"></td></tr>
  </tbody>
</table>

## Contributors

The MOABB is a community project, and we are always thankful to all the contributors!

<div id="contributors-container"></div>

<script>
const endpoint = 'https://api.github.com/repos/NeuroTechX/moabb/contributors';
const container = document.getElementById('contributors-container');
const filterList = ["bruAristimunha", "sylvchev", "carraraig", "pierreGtch", "sara04", "pre-commit-ci[bot]", "dependabot[bot]", "alexandrebarachant", "vinay-jayaram"];
fetch(endpoint)
  .then(response => response.json())
  .then(contributors => {
    const filteredContributors = contributors.filter(contributor => !filterList.includes(contributor.login));    filteredContributors.forEach(contributor => {
      const link = document.createElement('a');
      link.href = contributor.html_url;
      link.target = '_blank';
      const img = document.createElement('img');
      img.src = contributor.avatar_url;
      img.alt = contributor.login;
      img.style.width = '100px';
      img.style.height = '100px';
      img.style.objectFit = 'cover';
      img.style.borderRadius = '50%';
      link.appendChild(img);
      container.appendChild(link);
    });
  });
</script>

<div id="contributors-container"></div>

Special acknowledge for the extra MOABB contributors:

<table style="text-align: center;">
  <thead>
    <tr>
      <th>Pedro Rodrigues</th>
    </tr>
  </thead>
  <tbody>
    <tr>
<td style="padding: 0 15px;"><img src="https://avatars.githubusercontent.com/u/4588557?v=4" alt=" Pedro L. C. Rodrigues" width="150" height="150"></td>
  </tbody>
</table>
>>>>>>> 226f5d72

### What do we need?

**You**! In whatever way you can help.

We need expertise in programming, user experience, software sustainability, documentation
and technical writing and project management.

We'd love your feedback along the way.

Our primary goal is to build a comprehensive benchmark of popular BCI algorithms applied
on an extensive list of freely available EEG datasets, and we're excited to support the
professional development of any and all of our contributors. If you're looking to learn to
code, try out working collaboratively, or translate your skills to the digital domain,
we're here to help.

## Citing MOABB and related publications

If you use MOABB in your experiments, please cite this library when
publishing a paper to increase the visibility of open science initiatives:

```
Aristimunha, B., Carrara, I., Guetschel, P., Sedlar, S., Rodrigues, P., Sosulski, J., Narayanan, D., Bjareholt, E., Barthelemy, Q., Reinmar, K., Schirrmeister, R. T.,Kalunga, E., Darmet, L., Gregoire, C., Abdul Hussain, A., Gatti, R., Goncharenko, V., Thielen, J., Moreau, T., Roy, Y., Jayaram, V., Barachant,A., & Chevallier, S.
Mother of all BCI Benchmarks (MOABB), 2023. DOI: 10.5281/zenodo.10034223.
```
and here is the Bibtex version:
```bibtex

@software{Aristimunha_Mother_of_all,
 author = {Aristimunha, Bruno and Carrara, Igor and Guetschel, Pierre and Sedlar, Sara and Rodrigues, Pedro and Sosulski, Jan and Narayanan, Divyesh and Bjareholt, Erik and Barthelemy, Quentin and Kobler, Reinmar and Schirrmeister, Robin Tibor and Kalunga, Emmanuel and Darmet, Ludovic and Gregoire, Cattan and Abdul Hussain, Ali and Gatti, Ramiro and Goncharenko, Vladislav and Thielen, Jordy and Moreau, Thomas and Roy, Yannick and Jayaram, Vinay and Barachant, Alexandre and Chevallier, Sylvain},
 doi = {10.5281/zenodo.10034223},
 title = {{Mother of all BCI Benchmarks}},
 url = {https://github.com/NeuroTechX/moabb},
 version = {1.1.2},
 year = {2025}
 }
```

If you want to cite the scientific contributions of MOABB, you could use the following paper:

> Sylvain Chevallier, Igor Carrara, Bruno Aristimunha, Pierre Guetschel, Sara Sedlar, Bruna Junqueira Lopes, Sébastien Velut, Salim Khazem, Thomas Moreau
> ["The largest EEG-based BCI reproducibility study for open science: the MOABB benchmark"](https://cnrs.hal.science/hal-04537061/)
> HAL: hal-04537061.

> Vinay Jayaram and Alexandre Barachant.
> ["MOABB: trustworthy algorithm benchmarking for BCIs."](http://iopscience.iop.org/article/10.1088/1741-2552/aadea0/meta)
> Journal of neural engineering 15.6 (2018): 066011.
> [DOI](https://doi.org/10.1088/1741-2552/aadea0)

If you publish a paper using MOABB, please contact us on [gitter][link_gitter] or open an
issue, and we will add your paper to the
[dedicated wiki page](https://github.com/NeuroTechX/moabb/wiki/MOABB-bibliography).


## Contact us

If you want to report a problem or suggest an enhancement, we'd love for you to
[open an issue](https://github.com/NeuroTechX/moabb/issues) at this GitHub repository
because then we can get right on it.

For a less formal discussion or exchanging ideas, you can also reach us on the [Gitter
channel][link_gitter] or join our weekly office hours! This an open video meeting
happening on a [regular basis](https://github.com/NeuroTechX/moabb/issues/191), please ask
the link on the gitter channel. We are also on NeuroTechX Slack channel
[#moabb][link_neurotechx_signup].


[link_alex_b]: http://alexandre.barachant.org/
[link_vinay]: https://www.linkedin.com/in/vinay-jayaram-8635aa25
[link_neurotechx]: http://neurotechx.com/
[link_sylvain]: https://sylvchev.github.io/
[link_bruno]: https://www.linkedin.com/in/bruaristimunha/
[link_igor]: https://www.linkedin.com/in/carraraig/
[link_pierre]: https://www.linkedin.com/in/pierreguetschel/
[link_neurotechx_signup]: https://neurotechx.com/
[link_gitter]: https://app.gitter.im/#/room/#moabb_dev_community:gitter.im
[link_moabb_docs]: https://neurotechx.github.io/moabb/
[link_arxiv]: https://arxiv.org/abs/1805.06427
[link_jne]: http://iopscience.iop.org/article/10.1088/1741-2552/aadea0/meta
[link_bruno]: https://www.linkedin.com/in/bruaristimunha/<|MERGE_RESOLUTION|>--- conflicted
+++ resolved
@@ -79,63 +79,7 @@
 
 ## Installation
 
-<<<<<<< HEAD
-### Pip installation
-
-To use MOABB, you could simply do: \
-`pip install moabb` \
-See [Troubleshooting](#Troubleshooting) section if you have a problem.
-
-### Manual installation
-
-You could clone the repository and go to the downloaded directory with the follow steps:
-
-1. `git clone https://github.com/neurotechx/moabb.git && cd moabb`
-2. `pip install -e .`
-
-See [contributors' guidelines](CONTRIBUTING.md) for detailed explanation.
-
-## Running
-
-### Verify Installation
-
-To ensure it is running correctly, you can also run
-
-```
-pytest moabb.tests
-```
-
-once it is installed.
-
-### Use MOABB
-
-First, you could take a look at our [tutorials](./tutorials) that cover the most important
-concepts and use cases. Also, we have a several [examples](./examples/) available.
-
-You might be interested in [MOABB documentation][link_moabb_docs]
-
-
-## Supported datasets
-
-The list of supported datasets can be found here :
-https://neurotechx.github.io/moabb/datasets.html
-
-Detailed information regarding datasets (electrodes, trials, sessions) are indicated on
-the wiki: https://github.com/NeuroTechX/moabb/wiki/Datasets-Support
-
-### Submit a new dataset
-
-you can submit a new dataset by mentioning it to this
-[issue](https://github.com/NeuroTechX/moabb/issues/1). The datasets currently on our radar
-can be seen [here](https://github.com/NeuroTechX/moabb/wiki/Datasets-Support).
-
-## Who are we?
-
-The founders of the Mother of all BCI Benchmarks are [Alexander Barachant][link_alex_b]
-and [Vinay Jayaram][link_vinay]. This project is under the umbrella of
-[NeuroTechX][link_neurotechx], the international community for NeuroTech enthusiasts. The
-project is currently maintained by [Sylvain Chevallier][link_sylvain] and [Bruno Aristimunha][link_bruno].
-=======
+
 Please check the installation webpage with the description and step to install moabb!
 
 [Install](https://neurotechx.github.io/moabb/install/install.html)]
@@ -238,7 +182,6 @@
 <td style="padding: 0 15px;"><img src="https://avatars.githubusercontent.com/u/4588557?v=4" alt=" Pedro L. C. Rodrigues" width="150" height="150"></td>
   </tbody>
 </table>
->>>>>>> 226f5d72
 
 ### What do we need?
 
